/*
 * Copyright (C) 2005-2008 Jive Software. All rights reserved.
 *
 * Licensed under the Apache License, Version 2.0 (the "License");
 * you may not use this file except in compliance with the License.
 * You may obtain a copy of the License at
 *
 *     http://www.apache.org/licenses/LICENSE-2.0
 *
 * Unless required by applicable law or agreed to in writing, software
 * distributed under the License is distributed on an "AS IS" BASIS,
 * WITHOUT WARRANTIES OR CONDITIONS OF ANY KIND, either express or implied.
 * See the License for the specific language governing permissions and
 * limitations under the License.
 */

package org.jivesoftware.openfire.spi;

import org.dom4j.Element;
import org.dom4j.QName;
import org.jivesoftware.openfire.*;
import org.jivesoftware.openfire.auth.UnauthorizedException;
import org.jivesoftware.openfire.carbons.Received;
import org.jivesoftware.openfire.cluster.ClusterEventListener;
import org.jivesoftware.openfire.cluster.ClusterManager;
import org.jivesoftware.openfire.cluster.NodeID;
import org.jivesoftware.openfire.component.ExternalComponentManager;
import org.jivesoftware.openfire.container.BasicModule;
import org.jivesoftware.openfire.forward.Forwarded;
import org.jivesoftware.openfire.handler.PresenceUpdateHandler;
import org.jivesoftware.openfire.server.OutgoingSessionPromise;
import org.jivesoftware.openfire.server.RemoteServerManager;
import org.jivesoftware.openfire.session.*;
import org.jivesoftware.util.JiveGlobals;
import org.jivesoftware.util.cache.Cache;
import org.jivesoftware.util.cache.CacheFactory;
import org.slf4j.Logger;
import org.slf4j.LoggerFactory;
import org.xmpp.packet.*;

import java.util.*;
import java.util.concurrent.ConcurrentHashMap;
import java.util.concurrent.locks.Lock;

/**
 * Routing table that stores routes to client sessions, outgoing server sessions
 * and components. As soon as a user authenticates with the server its client session
 * will be added to the routing table. Whenever the client session becomes available
 * or unavailable the routing table will be updated too.<p>
 *
 * When running inside of a cluster the routing table will also keep references to routes
 * hosted in other cluster nodes. A {@link RemotePacketRouter} will be use to route packets
 * to routes hosted in other cluster nodes.<p>
 *
 * Failure to route a packet will end up sending {@link IQRouter#routingFailed(JID, Packet)},
 * {@link MessageRouter#routingFailed(JID, Packet)} or {@link PresenceRouter#routingFailed(JID, Packet)}
 * depending on the packet type that tried to be sent.
 *
 * @author Gaston Dombiak
 */
public class RoutingTableImpl extends BasicModule implements RoutingTable, ClusterEventListener {

    private static final Logger Log = LoggerFactory.getLogger(RoutingTableImpl.class);
    
    public static final String C2S_CACHE_NAME = "Routing Users Cache";
    public static final String ANONYMOUS_C2S_CACHE_NAME = "Routing AnonymousUsers Cache";
    public static final String S2S_CACHE_NAME = "Routing Servers Cache";
    public static final String COMPONENT_CACHE_NAME = "Routing Components Cache";
    public static final String C2S_SESSION_NAME = "Routing User Sessions";

    /**
     * Cache (unlimited, never expire) that holds outgoing sessions to remote servers from this server.
     * Key: server domain pair, Value: nodeID
     */
    private Cache<DomainPair, byte[]> serversCache;
    /**
     * Cache (unlimited, never expire) that holds components connected to the server.
     * Key: component domain, Value: list of nodeIDs hosting the component
     */
    private Cache<String, HashSet<NodeID>> componentsCache;
    /**
     * Cache (unlimited, never expire) that holds sessions of user that have authenticated with the server.
     * Key: full JID, Value: {nodeID, available/unavailable}
     */
    private Cache<String, ClientRoute> usersCache;
    /**
     * Cache (unlimited, never expire) that holds sessions of anonymous user that have authenticated with the server.
     * Key: full JID, Value: {nodeID, available/unavailable}
     */
    private Cache<String, ClientRoute> anonymousUsersCache;
    /**
     * Cache (unlimited, never expire) that holds list of connected resources of authenticated users
     * (includes anonymous).
     * Key: bare JID, Value: list of full JIDs of the user
     */
    private Cache<String, ArrayList<String>> usersSessions;

    private String serverName;
    private XMPPServer server;
    private LocalRoutingTable localRoutingTable;
    private RemotePacketRouter remotePacketRouter;
    private IQRouter iqRouter;
    private MessageRouter messageRouter;
    private PresenceRouter presenceRouter;
    private PresenceUpdateHandler presenceUpdateHandler;

    public RoutingTableImpl() {
        super("Routing table");
        serversCache = CacheFactory.createCache(S2S_CACHE_NAME);
        componentsCache = CacheFactory.createCache(COMPONENT_CACHE_NAME);
        usersCache = CacheFactory.createCache(C2S_CACHE_NAME);
        anonymousUsersCache = CacheFactory.createCache(ANONYMOUS_C2S_CACHE_NAME);
        usersSessions = CacheFactory.createCache(C2S_SESSION_NAME);
        localRoutingTable = new LocalRoutingTable();
    }

    @Override
    public void addServerRoute(DomainPair address, LocalOutgoingServerSession destination) {
        localRoutingTable.addRoute(address, destination);
        Lock lock = CacheFactory.getLock(address, serversCache);
        try {
            lock.lock();
            serversCache.put(address, server.getNodeID().toByteArray());
        }
        finally {
            lock.unlock();
        }
    }

    @Override
    public void addComponentRoute(JID route, RoutableChannelHandler destination) {
        DomainPair pair = new DomainPair("", route.getDomain());
        String address = route.getDomain();
        localRoutingTable.addRoute(pair, destination);
        Lock lock = CacheFactory.getLock(address, componentsCache);
        try {
            lock.lock();
            HashSet<NodeID> nodes = componentsCache.get(address);
            if (nodes == null) {
                nodes = new HashSet<>();
            }
            nodes.add(server.getNodeID());
            componentsCache.put(address, nodes);
        } finally {
            lock.unlock();
        }
    }

    @Override
    public boolean addClientRoute(JID route, LocalClientSession destination) {
        boolean added;
        boolean available = destination.getPresence().isAvailable();
        Log.debug("Adding client route {}", route);
        localRoutingTable.addRoute(new DomainPair("", route.toString()), destination);
        if (destination.getAuthToken().isAnonymous()) {
            Lock lockAn = CacheFactory.getLock(route.toString(), anonymousUsersCache);
            try {
                lockAn.lock();
                added = anonymousUsersCache.put(route.toString(), new ClientRoute(server.getNodeID(), available)) ==
                        null;
            }
            finally {
                lockAn.unlock();
            }
            // Add the session to the list of user sessions
            if (route.getResource() != null && (!available || added)) {
                Lock lock = CacheFactory.getLock(route.toBareJID(), usersSessions);
                try {
                    lock.lock();
                    usersSessions.put(route.toBareJID(), new ArrayList<>(Collections.singletonList(route.toString())));
                }
                finally {
                    lock.unlock();
                }
            }
        }
        else {
            Lock lockU = CacheFactory.getLock(route.toString(), usersCache);
            try {
                lockU.lock();
                added = usersCache.put(route.toString(), new ClientRoute(server.getNodeID(), available)) == null;
            }
            finally {
                lockU.unlock();
            }
            // Add the session to the list of user sessions
            if (route.getResource() != null && (!available || added)) {
                Lock lock = CacheFactory.getLock(route.toBareJID(), usersSessions);
                try {
                    lock.lock();
                    ArrayList<String> jids = usersSessions.get(route.toBareJID());
                    if (jids == null) {
                        jids = new ArrayList<>();
                    }
                    jids.add(route.toString());
                    usersSessions.put(route.toBareJID(), jids);
                }
                finally {
                    lock.unlock();
                }
            }
        }
        return added;
    }

    @Override
    public void broadcastPacket(Message packet, boolean onlyLocal) {
        // Send the message to client sessions connected to this JVM
        for(ClientSession session : localRoutingTable.getClientRoutes()) {
            session.process(packet);
        }

        // Check if we need to broadcast the message to client sessions connected to remote cluter nodes
        if (!onlyLocal && remotePacketRouter != null) {
            remotePacketRouter.broadcastPacket(packet);
        }
    }

    /*
     * (non-Javadoc)
     * @see org.jivesoftware.openfire.RoutingTable#routePacket(org.xmpp.packet.JID, org.xmpp.packet.Packet, boolean)
     * 
     * @param jid the recipient of the packet to route.
     * @param packet the packet to route.
     * @param fromServer true if the packet was created by the server. This packets should
     *        always be delivered
     * @throws PacketException thrown if the packet is malformed (results in the sender's
     *      session being shutdown).
     */
    @Override
    public void routePacket(JID jid, Packet packet, boolean fromServer) throws PacketException {
        boolean routed = false;
        try {
            if (serverName.equals(jid.getDomain())) {
                // Packet sent to our domain.
                routed = routeToLocalDomain(jid, packet, fromServer);
            }
            else if (jid.getDomain().endsWith(serverName) && hasComponentRoute(jid)) {
                // Packet sent to component hosted in this server
                routed = routeToComponent(jid, packet, routed);
            }
            else {
                // Packet sent to remote server
                routed = routeToRemoteDomain(jid, packet, routed);
            }
        } catch (Exception ex) {
            // Catch here to ensure that all packets get handled, despite various processing
            // exceptions, rather than letting any fall through the cracks. For example,
            // an IAE could be thrown when running in a cluster if a remote member becomes 
            // unavailable before the routing caches are updated to remove the defunct node.
            // We have also occasionally seen various flavors of NPE and other oddities, 
            // typically due to unexpected environment or logic breakdowns. 
            Log.error("Primary packet routing failed", ex); 
        }

        if (!routed) {
            if (Log.isDebugEnabled()) {
                Log.debug("Failed to route packet to JID: {} packet: {}", jid, packet.toXML());
            }
            if (packet instanceof IQ) {
                iqRouter.routingFailed(jid, packet);
            }
            else if (packet instanceof Message) {
                messageRouter.routingFailed(jid, packet);
            }
            else if (packet instanceof Presence) {
                presenceRouter.routingFailed(jid, packet);
            }
        }
    }

    /**
     * Routes packets that are sent to the XMPP domain itself (excluding subdomains).
     * 
     * @param jid
     *            the recipient of the packet to route.
     * @param packet
     *            the packet to route.
     * @param fromServer
     *            true if the packet was created by the server. This packets
     *            should always be delivered
     * @throws PacketException
     *             thrown if the packet is malformed (results in the sender's
     *             session being shutdown).
     * @return <tt>true</tt> if the packet was routed successfully,
     *         <tt>false</tt> otherwise.
     */
    private boolean routeToLocalDomain(JID jid, Packet packet,
            boolean fromServer) {
        boolean routed = false;
        Element privateElement = packet.getElement().element(QName.get("private", "urn:xmpp:carbons:2"));
        boolean isPrivate = privateElement != null;
        // The receiving server and SHOULD remove the <private/> element before delivering to the recipient.
        packet.getElement().remove(privateElement);

        if (jid.getResource() == null) {
            // Packet sent to a bare JID of a user
            if (packet instanceof Message) {
                // Find best route of local user
                routed = routeToBareJID(jid, (Message) packet, isPrivate);
            }
            else {
                throw new PacketException("Cannot route packet of type IQ or Presence to bare JID: " + packet.toXML());
            }
        }
        else {
            // Packet sent to local user (full JID)
            ClientRoute clientRoute = usersCache.get(jid.toString());
            if (clientRoute == null) {
                clientRoute = anonymousUsersCache.get(jid.toString());
            }
            if (clientRoute != null) {
                if (!clientRoute.isAvailable() && routeOnlyAvailable(packet, fromServer) &&
                        !presenceUpdateHandler.hasDirectPresence(packet.getTo(), packet.getFrom())) {
                    Log.debug("Unable to route packet. Packet should only be sent to available sessions and the route is not available. {} ", packet.toXML());
                    routed = false;
                } else {
                    if (localRoutingTable.isLocalRoute(jid)) {
                        if (packet instanceof Message) {
                            Message message = (Message) packet;
                            if (message.getType() == Message.Type.chat && !isPrivate) {
                                List<JID> routes = getRoutes(jid.asBareJID(), null);
                                for (JID route : routes) {
                                    // The receiving server MUST NOT send a forwarded copy to the full JID the original <message/> stanza was addressed to, as that recipient receives the original <message/> stanza.
                                    if (!route.equals(jid)) {
                                        ClientSession clientSession = getClientRoute(route);
                                        if (clientSession.isMessageCarbonsEnabled()) {
                                            Message carbon = new Message();
                                            // The wrapping message SHOULD maintain the same 'type' attribute value;
                                            carbon.setType(message.getType());
                                            // the 'from' attribute MUST be the Carbons-enabled user's bare JID
                                            carbon.setFrom(route.asBareJID());
                                            // and the 'to' attribute MUST be the full JID of the resource receiving the copy
                                            carbon.setTo(route);
                                            // The content of the wrapping message MUST contain a <received/> element qualified by the namespace "urn:xmpp:carbons:2", which itself contains a <forwarded/> element qualified by the namespace "urn:xmpp:forward:0" that contains the original <message/>.
                                            carbon.addExtension(new Received(new Forwarded(message)));

                                            try {
                                                localRoutingTable.getRoute(route).process(carbon);
                                            } catch (UnauthorizedException e) {
                                                Log.error("Unable to route packet " + packet.toXML(), e);
                                            }
                                        }
                                    }
                                }
                            }
                        }

                        // This is a route to a local user hosted in this node
                        try {
                            localRoutingTable.getRoute(jid).process(packet);
                            routed = true;
                        } catch (UnauthorizedException e) {
                            Log.error("Unable to route packet " + packet.toXML(), e);
                        }
                    }
                    else {
                        // This is a route to a local user hosted in other node
                        if (remotePacketRouter != null) {
                            routed = remotePacketRouter
                                    .routePacket(clientRoute.getNodeID().toByteArray(), jid, packet);
                            if (!routed) {
                                removeClientRoute(jid); // drop invalid client route
                            }
                        }
                    }
                }
            }
        }
        return routed;
    }

    /**
     * Routes packets that are sent to components of the XMPP domain (which are
     * subdomains of the XMPP domain)
     * 
     * @param jid
     *            the recipient of the packet to route.
     * @param packet
     *            the packet to route.
     * @throws PacketException
     *             thrown if the packet is malformed (results in the sender's
     *             session being shutdown).
     * @return <tt>true</tt> if the packet was routed successfully,
     *         <tt>false</tt> otherwise.
     */
    private boolean routeToComponent(JID jid, Packet packet,
            boolean routed) {
        if (!hasComponentRoute(jid) 
                && !ExternalComponentManager.hasConfiguration(jid.getDomain())) {
            return false;
        }
        
        // First check if the component is being hosted in this JVM
        RoutableChannelHandler route = localRoutingTable.getRoute(new JID(null, jid.getDomain(), null, true));
        if (route != null) {
            try {
                route.process(packet);
                routed = true;
            } catch (UnauthorizedException e) {
                Log.error("Unable to route packet " + packet.toXML(), e);
            }
        }
        else {
            // Check if other cluster nodes are hosting this component
            Set<NodeID> nodes = componentsCache.get(jid.getDomain());
            if (nodes != null) {
                for (NodeID nodeID : nodes) {
                    if (server.getNodeID().equals(nodeID)) {
                        // This is a route to a local component hosted in this node (route
                        // could have been added after our previous check)
                        try {
                            RoutableChannelHandler localRoute = localRoutingTable.getRoute(new JID(null, jid.getDomain(), null, true));
                            if (localRoute != null) {
                                localRoute.process(packet);
                                routed = true;
                                break;
                            }
                        } catch (UnauthorizedException e) {
                            Log.error("Unable to route packet " + packet.toXML(), e);
                        }
                    }
                    else {
                        // This is a route to a local component hosted in other node
                        if (remotePacketRouter != null) {
                            routed = remotePacketRouter.routePacket(nodeID.toByteArray(), jid, packet);
                            if (routed) {
                                break;
                            }
                        }
                    }
                }
            }
        }
        return routed;
    }

    /**
     * Routes packets that are sent to other XMPP domains than the local XMPP
     * domain.
     * 
     * @param jid
     *            the recipient of the packet to route.
     * @param packet
     *            the packet to route.
     * @throws PacketException
     *             thrown if the packet is malformed (results in the sender's
     *             session being shutdown).
     * @return <tt>true</tt> if the packet was routed successfully,
     *         <tt>false</tt> otherwise.
     */
    private boolean routeToRemoteDomain(JID jid, Packet packet, boolean routed)
    {
        if ( !JiveGlobals.getBooleanProperty( ConnectionSettings.Server.ALLOW_ANONYMOUS_OUTBOUND_DATA, false ) )
        {
            // Disallow anonymous local users to send data to other domains than the local domain.
            if ( isAnonymousRoute( packet.getFrom() ) )
            {
                Log.info( "The anonymous user '{}' attempted to send data to '{}', which is on a remote domain. Openfire is configured to not allow anonymous users to send data to remote domains.", packet.getFrom(), jid );
                routed = false;
                return routed;
            }
        }

        DomainPair pair = new DomainPair(packet.getFrom().getDomain(), jid.getDomain());
        byte[] nodeID = serversCache.get(pair);
        if (nodeID != null) {
            if (server.getNodeID().equals(nodeID)) {
                // This is a route to a remote server connected from this node
                try {
                    localRoutingTable.getRoute(pair).process(packet);
                    routed = true;
                } catch (UnauthorizedException e) {
                    Log.error("Unable to route packet " + packet.toXML(), e);
                }
            }
            else {
                // This is a route to a remote server connected from other node
                if (remotePacketRouter != null) {
                    routed = remotePacketRouter.routePacket(nodeID, jid, packet);
                }
            }
        }
        else if (!RemoteServerManager.canAccess(jid.getDomain())) { // Check if the remote domain is in the blacklist
            Log.info( "Will not route: Remote domain {} is not accessible according to our configuration (typical causes: server federation is disabled, or domain is blacklisted).", jid.getDomain() );
            routed = false;
        }
        else {
            // Return a promise of a remote session. This object will queue packets pending
            // to be sent to remote servers
            OutgoingSessionPromise.getInstance().process(packet);
            routed = true;
        }
        return routed;
    }
    
    /**
     * Returns true if the specified packet must only be route to available client sessions.
     *
     * @param packet the packet to route.
     * @param fromServer true if the packet was created by the server.
     * @return true if the specified packet must only be route to available client sessions.
     */
    private boolean routeOnlyAvailable(Packet packet, boolean fromServer) {
        if (fromServer) {
            // Packets created by the server (no matter their FROM value) must always be delivered no
            // matter the available presence of the user
            return false;
        }
        boolean onlyAvailable = true;
        JID from = packet.getFrom();
        boolean hasSender = from != null;
        if (packet instanceof IQ) {
            onlyAvailable = hasSender && !(serverName.equals(from.getDomain()) && from.getResource() == null) &&
                    !componentsCache.containsKey(from.getDomain());
        }
        else if (packet instanceof Message || packet instanceof Presence) {
            onlyAvailable = !hasSender ||
                    (!serverName.equals(from.toString()) && !componentsCache.containsKey(from.getDomain()));
        }
        return onlyAvailable;
    }

    /**
     * Deliver the message sent to the bare JID of a local user to the best connected resource. If the
     * target user is not online then messages will be stored offline according to the offline strategy.
     * However, if the user is connected from only one resource then the message will be delivered to
     * that resource. In the case that the user is connected from many resources the logic will be the
     * following:
     * <ol>
     *  <li>Select resources with highest priority</li>
     *  <li>Select resources with highest show value (chat, available, away, xa, dnd)</li>
     *  <li>Select resource with most recent activity</li>
     * </ol>
     *
     * Admins can override the above logic and just send the message to all connected resources
     * with highest priority by setting the system property <tt>route.all-resources</tt> to
     * <tt>true</tt>.
     *
     * @param recipientJID the bare JID of the target local user.
     * @param packet the message to send.
     * @return true if at least one target session was found
     */
    private boolean routeToBareJID(JID recipientJID, Message packet, boolean isPrivate) {
        List<ClientSession> sessions = new ArrayList<>();
        // Get existing AVAILABLE sessions of this user or AVAILABLE to the sender of the packet
        for (JID address : getRoutes(recipientJID, packet.getFrom())) {
            ClientSession session = getClientRoute(address);
            if (session != null && session.isInitialized()) {
                sessions.add(session);
            }
        }

        // Get the sessions with non-negative priority for message carbons processing.
        List<ClientSession> nonNegativePrioritySessions = getNonNegativeSessions(sessions, 0);

        if (packet.getType() == Message.Type.error) {
            // Errors should be dropped at this point.
            Log.debug("Error stanza to bare JID discarded: {}", packet.toXML());
            return true; // Not offline.
        }

        if (packet.getType() == Message.Type.groupchat) {
            // Surreal message type; cannot occur.
            Log.debug("Groupchat stanza to bare JID discarded: {}", packet.toXML());
            return false; // Maybe offline has an idea?
        }

        if (nonNegativePrioritySessions.isEmpty()) {
            // No session is available so store offline
            Log.debug("Unable to route packet. No session is available so store offline. {} ", packet.toXML());
            return false;
        }

        // Check for message carbons enabled sessions and send the message to them.
        for (ClientSession session : nonNegativePrioritySessions) {
            if (packet.getType() == Message.Type.headline) {
                // Headline messages are broadcast.
                session.process(packet);
            // Deliver to each session, if is message carbons enabled.
            } else if (shouldCarbonCopyToResource(session, packet, isPrivate)) {
                session.process(packet);
            // Deliver to each session if property route.really-all-resources is true
            // (in case client does not support carbons)
            } else if (JiveGlobals.getBooleanProperty("route.really-all-resources", false)) {
                session.process(packet);
            }
        }

        if (packet.getType() == Message.Type.headline) {
            return true;
        }

        if (JiveGlobals.getBooleanProperty("route.really-all-resources", false)) {
            return true;
        }

        // Get the highest priority sessions for normal processing.
        List<ClientSession> highestPrioritySessions = getHighestPrioritySessions(nonNegativePrioritySessions);

        if (highestPrioritySessions.size() == 1) {
            // Found only one session so deliver message (if it hasn't already been processed because it has message carbons enabled)
            if (!shouldCarbonCopyToResource(highestPrioritySessions.get(0), packet, isPrivate)) {
                highestPrioritySessions.get(0).process(packet);
            }
        }
        else {
            // Many sessions have the highest priority (be smart now) :)
            if (!JiveGlobals.getBooleanProperty("route.all-resources", false)) {
                // Sort sessions by show value (e.g. away, xa)
                Collections.sort(highestPrioritySessions, new Comparator<ClientSession>() {

                    @Override
                    public int compare(ClientSession o1, ClientSession o2) {
                        int thisVal = getShowValue(o1);
                        int anotherVal = getShowValue(o2);
                        return (thisVal<anotherVal ? -1 : (thisVal==anotherVal ? 0 : 1));
                    }

                    /**
                     * Priorities are: chat, available, away, xa, dnd.
                     */
                    private int getShowValue(ClientSession session) {
                        Presence.Show show = session.getPresence().getShow();
                        if (show == Presence.Show.chat) {
                            return 1;
                        }
                        else if (show == null) {
                            return 2;
                        }
                        else if (show == Presence.Show.away) {
                            return 3;
                        }
                        else if (show == Presence.Show.xa) {
                            return 4;
                        }
                        else {
                            return 5;
                        }
                    }
                });

                // Get same sessions with same max show value
                List<ClientSession> targets = new ArrayList<>();
                Presence.Show showFilter = highestPrioritySessions.get(0).getPresence().getShow();
                for (ClientSession session : highestPrioritySessions) {
                    if (session.getPresence().getShow() == showFilter) {
                        targets.add(session);
                    }
                    else {
                        break;
                    }
                }

                // Get session with most recent activity (and highest show value)
                Collections.sort(targets, new Comparator<ClientSession>() {
                    @Override
                    public int compare(ClientSession o1, ClientSession o2) {
                        return o2.getLastActiveDate().compareTo(o1.getLastActiveDate());
                    }
                });

                // Make sure, we don't send the packet again, if it has already been sent by message carbons.
                ClientSession session = targets.get(0);
                if (!shouldCarbonCopyToResource(session, packet, isPrivate)) {
                    // Deliver stanza to session with highest priority, highest show value and most recent activity
                    session.process(packet);
                }
            }
            else {
                for (ClientSession session : highestPrioritySessions) {
                    // Make sure, we don't send the packet again, if it has already been sent by message carbons.
                    if (!shouldCarbonCopyToResource(session, packet, isPrivate)) {
                        session.process(packet);
                    }
                }
            }
        }
        return true;
    }

    private boolean shouldCarbonCopyToResource(ClientSession session, Message message, boolean isPrivate) {
        return !isPrivate && session.isMessageCarbonsEnabled() && message.getType() == Message.Type.chat;
    }

    /**
     * Returns the sessions that had the highest presence priority that is non-negative.
     *
     * @param sessions the list of user sessions that filter and get the ones with highest priority.
     * @return the sessions that had the highest presence non-negative priority or empty collection
     *         if all were negative.
     */
    private List<ClientSession> getHighestPrioritySessions(List<ClientSession> sessions) {
        int highest = Integer.MIN_VALUE;
        // Get the highest priority amongst the sessions
        for (ClientSession session : sessions) {
            int priority = session.getPresence().getPriority();
            if (priority >= 0 && priority > highest) {
                highest = priority;
            }
        }
        // Get sessions that have the highest priority
        return getNonNegativeSessions(sessions, highest);
    }

    /**
     * Gets the non-negative session from a minimal priority.
     *
     * @param sessions The sessions.
     * @param min      The minimal priority.
     * @return The filtered sessions.
     */
    private List<ClientSession> getNonNegativeSessions(List<ClientSession> sessions, int min) {
        if (min < 0) {
            return Collections.emptyList();
        }
        // Get sessions with priority >= min
        List<ClientSession> answer = new ArrayList<>(sessions.size());
        for (ClientSession session : sessions) {
            if (session.getPresence().getPriority() >= min) {
                answer.add(session);
            }
        }
        return answer;
    }

    @Override
    public ClientSession getClientRoute(JID jid) {
        // Check if this session is hosted by this cluster node
        ClientSession session = (ClientSession) localRoutingTable.getRoute(jid);
        if (session == null) {
            // The session is not in this JVM so assume remote
            RemoteSessionLocator locator = server.getRemoteSessionLocator();
            if (locator != null) {
                // Check if the session is hosted by other cluster node
                ClientRoute route = usersCache.get(jid.toString());
                if (route == null) {
                    route = anonymousUsersCache.get(jid.toString());
                }
                if (route != null) {
                    session = locator.getClientSession(route.getNodeID().toByteArray(), jid);
                }
            }
        }
        return session;
    }

    @Override
    public Collection<ClientSession> getClientsRoutes(boolean onlyLocal) {
        // Add sessions hosted by this cluster node
        Collection<ClientSession> sessions = new ArrayList<ClientSession>(localRoutingTable.getClientRoutes());
        if (!onlyLocal) {
            // Add sessions not hosted by this JVM
            RemoteSessionLocator locator = server.getRemoteSessionLocator();
            if (locator != null) {
                // Add sessions of non-anonymous users hosted by other cluster nodes
                for (Map.Entry<String, ClientRoute> entry : usersCache.entrySet()) {
                    ClientRoute route = entry.getValue();
                    if (!server.getNodeID().equals(route.getNodeID())) {
                        sessions.add(locator.getClientSession(route.getNodeID().toByteArray(), new JID(entry.getKey())));
                    }
                }
                // Add sessions of anonymous users hosted by other cluster nodes
                for (Map.Entry<String, ClientRoute> entry : anonymousUsersCache.entrySet()) {
                    ClientRoute route = entry.getValue();
                    if (!server.getNodeID().equals(route.getNodeID())) {
                        sessions.add(locator.getClientSession(route.getNodeID().toByteArray(), new JID(entry.getKey())));
                    }
                }
            }
        }
        return sessions;
    }

    @Override
    public OutgoingServerSession getServerRoute(DomainPair jids) {
        // Check if this session is hosted by this cluster node
        OutgoingServerSession session = (OutgoingServerSession) localRoutingTable.getRoute(jids);
        if (session == null) {
            // The session is not in this JVM so assume remote
            RemoteSessionLocator locator = server.getRemoteSessionLocator();
            if (locator != null) {
                // Check if the session is hosted by other cluster node
                byte[] nodeID = serversCache.get(jids);
                if (nodeID != null) {
                    session = locator.getOutgoingServerSession(nodeID, jids);
                }
            }
        }
        return session;
    }

    @Override
    public Collection<String> getServerHostnames() {
        Set<String> domains = new HashSet<>();
        for (DomainPair pair : serversCache.keySet()) {
            domains.add(pair.getRemote());
        }
        return domains;
    }

    @Override
    public Collection<DomainPair> getServerRoutes() {
        return serversCache.keySet();
    }

    @Override
    public int getServerSessionsCount() {
        return localRoutingTable.getServerRoutes().size();
    }

    @Override
    public Collection<String> getComponentsDomains() {
        return componentsCache.keySet();
    }

    @Override
    public boolean hasClientRoute(JID jid) {
        return usersCache.containsKey(jid.toString()) || isAnonymousRoute(jid);
    }

    @Override
    public boolean isAnonymousRoute(JID jid) {
        return anonymousUsersCache.containsKey(jid.toString());
    }

    @Override
    public boolean isLocalRoute(JID jid) {
        return localRoutingTable.isLocalRoute(jid);
    }

    @Override
    public boolean hasServerRoute(DomainPair pair) {
        return serversCache.containsKey(pair);
    }

    @Override
    public boolean hasComponentRoute(JID jid) {
        return componentsCache.containsKey(jid.getDomain());
    }

    @Override
    public List<JID> getRoutes(JID route, JID requester) {
        List<JID> jids = new ArrayList<>();
        if (serverName.equals(route.getDomain())) {
            // Address belongs to local user
            if (route.getResource() != null) {
                // Address is a full JID of a user
                ClientRoute clientRoute = usersCache.get(route.toString());
                if (clientRoute == null) {
                    clientRoute = anonymousUsersCache.get(route.toString());
                }
                if (clientRoute != null &&
                        (clientRoute.isAvailable() || presenceUpdateHandler.hasDirectPresence(route, requester))) {
                    jids.add(route);
                }
            }
            else {
                // Address is a bare JID so return all AVAILABLE resources of user
                Lock lock = CacheFactory.getLock(route.toBareJID(), usersSessions);
                try {
                    lock.lock(); // temporarily block new sessions for this JID
                    Collection<String> sessions = usersSessions.get(route.toBareJID());
                    if (sessions != null) {
                        // Select only available sessions
                        for (String jid : sessions) {
                            ClientRoute clientRoute = usersCache.get(jid);
                            if (clientRoute == null) {
                                clientRoute = anonymousUsersCache.get(jid);
                            }
                            if (clientRoute != null && (clientRoute.isAvailable() ||
                                    presenceUpdateHandler.hasDirectPresence(new JID(jid), requester))) {
                                jids.add(new JID(jid));
                            }
                        }
                    }
                }
                finally {
                    lock.unlock();
                }
            }
        }
        else if (route.getDomain().contains(serverName)) {
            // Packet sent to component hosted in this server
            if (componentsCache.containsKey(route.getDomain())) {
                jids.add(new JID(route.getDomain()));
            }
        }
        else {
            // Packet sent to remote server
            jids.add(route);
        }
        return jids;
    }

    @Override
    public boolean removeClientRoute(JID route) {
        boolean anonymous = false;
        String address = route.toString();
        ClientRoute clientRoute = null;
        Lock lockU = CacheFactory.getLock(address, usersCache);
        try {
            lockU.lock();
            clientRoute = usersCache.remove(address);
        }
        finally {
            lockU.unlock();
        }
        if (clientRoute == null) {
            Lock lockA = CacheFactory.getLock(address, anonymousUsersCache);
            try {
                lockA.lock();
                clientRoute = anonymousUsersCache.remove(address);
                anonymous = true;
            }
            finally {
                lockA.unlock();
            }
        }
        if (clientRoute != null && route.getResource() != null) {
            Lock lock = CacheFactory.getLock(route.toBareJID(), usersSessions);
            try {
                lock.lock();
                if (anonymous) {
                    usersSessions.remove(route.toBareJID());
                }
                else {
                    ArrayList<String> jids = usersSessions.get(route.toBareJID());
                    if (jids != null) {
                        jids.remove(route.toString());
                        if (!jids.isEmpty()) {
                            usersSessions.put(route.toBareJID(), jids);
                        }
                        else {
                            usersSessions.remove(route.toBareJID());
                        }
                    }
                }
            }
            finally {
                lock.unlock();
            }
        }
        Log.debug("Removing client route {}", route);
        localRoutingTable.removeRoute(new DomainPair("", route.toString()));
        return clientRoute != null;
    }

    @Override
    public boolean removeServerRoute(DomainPair route) {
        String address = route.toString();
        boolean removed = false;
        Lock lock = CacheFactory.getLock(route, serversCache);
        try {
            lock.lock();
            removed = serversCache.remove(route) != null;
        }
        finally {
            lock.unlock();
        }
        localRoutingTable.removeRoute(route);
        return removed;
    }

    @Override
    public boolean removeComponentRoute(JID route) {
        return removeComponentRoute(route, server.getNodeID());
    }

    /**
     * Remove local or remote component route.
     *
     * @param route the route of the component to be removed.
     * @param nodeID The node to which the to-be-removed component was connected to.
     */
    private boolean removeComponentRoute(JID route, NodeID nodeID) {
        String address = route.getDomain();
        boolean removed = false;
        Lock lock = CacheFactory.getLock(address, componentsCache);
        try {
            lock.lock();
            HashSet<NodeID> nodes = componentsCache.get(address);
            if (nodes != null) {
                removed = nodes.remove(nodeID);
                if (nodes.isEmpty()) {
                    componentsCache.remove(address);
                }
                else {
                    componentsCache.put(address, nodes);
                }
            }
        } finally {
            lock.unlock();
        }
        localRoutingTable.removeRoute(new DomainPair("", address));
        return removed;
    }

    @Override
    public void setRemotePacketRouter(RemotePacketRouter remotePacketRouter) {
        this.remotePacketRouter = remotePacketRouter;
    }

    @Override
    public RemotePacketRouter getRemotePacketRouter() {
        return remotePacketRouter;
    }

    @Override
    public void initialize(XMPPServer server) {
        super.initialize(server);
        this.server = server;
        serverName = server.getServerInfo().getXMPPDomain();
        iqRouter = server.getIQRouter();
        messageRouter = server.getMessageRouter();
        presenceRouter = server.getPresenceRouter();
        presenceUpdateHandler = server.getPresenceUpdateHandler();
        // Listen to cluster events
        ClusterManager.addListener(this);
    }

    @Override
    public void start() throws IllegalStateException {
        super.start();
        localRoutingTable.start();
    }

    @Override
    public void stop() {
        super.stop();
        localRoutingTable.stop();
    }

    @Override
    public void joinedCluster() {
        restoreCacheContent();

        // Broadcast presence of local sessions to remote sessions when subscribed to presence
        // Probe presences of remote sessions when subscribed to presence of local session
        // Send pending subscription requests to local sessions from remote sessions
        // Deliver offline messages sent to local sessions that were unavailable in other nodes
        // Send available presences of local sessions to other resources of the same user
        PresenceUpdateHandler presenceUpdateHandler = XMPPServer.getInstance().getPresenceUpdateHandler();
        for (LocalClientSession session : localRoutingTable.getClientRoutes()) {
            // Simulate that the local session has just became available
            session.setInitialized(false);
            // Simulate that current session presence has just been received
            presenceUpdateHandler.process(session.getPresence());
        }
    }

    @Override
    public void joinedCluster(byte[] nodeID) {
        // Do nothing
    }

    @Override
    public void leftCluster() {
        if (!XMPPServer.getInstance().isShuttingDown()) {
            // Add local sessions to caches
            restoreCacheContent();
        }
    }

    @Override
    public void leftCluster(byte[] nodeID) {
        
        // When a peer server leaves the cluster, any remote routes that were
        // associated with the defunct node must be dropped from the routing 
        // caches that are shared by the remaining cluster member(s).
        
        // drop routes for all client sessions connected via the defunct cluster node
        Lock clientLock = CacheFactory.getLock(nodeID, usersCache);
        try {
            clientLock.lock();
            List<String> remoteClientRoutes = new ArrayList<>();
            for (Map.Entry<String, ClientRoute> entry : usersCache.entrySet()) {
                if (entry.getValue().getNodeID().equals(nodeID)) {
                    remoteClientRoutes.add(entry.getKey());
                }
            }
            for (Map.Entry<String, ClientRoute> entry : anonymousUsersCache.entrySet()) {
                if (entry.getValue().getNodeID().equals(nodeID)) {
                    remoteClientRoutes.add(entry.getKey());
                }
            }
            for (String route : remoteClientRoutes) {
                removeClientRoute(new JID(route));
            }
        }
        finally {
            clientLock.unlock();
        }
        
        // remove routes for server domains that were accessed through the defunct node
        Lock serverLock = CacheFactory.getLock(nodeID, serversCache);
        try {
            serverLock.lock();
            List<DomainPair> remoteServerDomains = new ArrayList<>();
            for (Map.Entry<DomainPair, byte[]> entry : serversCache.entrySet()) {
                if (Arrays.equals(entry.getValue(), nodeID)) {
                    remoteServerDomains.add(entry.getKey());
                }
            }
            for (DomainPair pair : remoteServerDomains) {
                removeServerRoute(pair);
            }
        }
        finally {
            serverLock.unlock();
        }
        
        // remove component routes for the defunct node
        Lock componentLock = CacheFactory.getLock(nodeID, componentsCache);
        try {
            componentLock.lock();
            Map<String, NodeID> remoteComponents = new HashMap<>();
            NodeID nodeIDInstance = NodeID.getInstance( nodeID );
<<<<<<< HEAD
            for (Map.Entry<String, HashSet<NodeID>> entry : componentsCache.entrySet()) {
                if (entry.getValue().remove(nodeIDInstance) && entry.getValue().size() == 0) {
                    remoteComponents.add(entry.getKey());
=======
            for (Map.Entry<String, Set<NodeID>> entry : componentsCache.entrySet()) {
                if (entry.getValue().contains(nodeIDInstance)) {
                    remoteComponents.put(entry.getKey(), nodeIDInstance);
>>>>>>> 1464e082
                }
            }
            for (Map.Entry<String, NodeID> entry : remoteComponents.entrySet()) {
                removeComponentRoute(new JID(entry.getKey()), entry.getValue());
            }
        }
        finally {
            componentLock.unlock();
        }
    }

    @Override
    public void markedAsSeniorClusterMember() {
        // Do nothing
    }

    private void restoreCacheContent() {
        // Add outgoing server sessions hosted locally to the cache (using new nodeID)
        for (LocalOutgoingServerSession session : localRoutingTable.getServerRoutes()) {
            for (DomainPair pair : session.getOutgoingDomainPairs()) {
                addServerRoute(pair, session);
            }
        }

        // Add component sessions hosted locally to the cache (using new nodeID) and remove traces to old nodeID
        for (RoutableChannelHandler route : localRoutingTable.getComponentRoute()) {
            addComponentRoute(route.getAddress(), route);
        }

        // Add client sessions hosted locally to the cache (using new nodeID)
        for (LocalClientSession session : localRoutingTable.getClientRoutes()) {
            addClientRoute(session.getAddress(), session);
        }
    }

}<|MERGE_RESOLUTION|>--- conflicted
+++ resolved
@@ -1116,15 +1116,9 @@
             componentLock.lock();
             Map<String, NodeID> remoteComponents = new HashMap<>();
             NodeID nodeIDInstance = NodeID.getInstance( nodeID );
-<<<<<<< HEAD
             for (Map.Entry<String, HashSet<NodeID>> entry : componentsCache.entrySet()) {
-                if (entry.getValue().remove(nodeIDInstance) && entry.getValue().size() == 0) {
-                    remoteComponents.add(entry.getKey());
-=======
-            for (Map.Entry<String, Set<NodeID>> entry : componentsCache.entrySet()) {
                 if (entry.getValue().contains(nodeIDInstance)) {
                     remoteComponents.put(entry.getKey(), nodeIDInstance);
->>>>>>> 1464e082
                 }
             }
             for (Map.Entry<String, NodeID> entry : remoteComponents.entrySet()) {
