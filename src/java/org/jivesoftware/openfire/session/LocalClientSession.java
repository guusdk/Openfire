--- conflicted
+++ resolved
@@ -1,4 +1,3 @@
-<<<<<<< HEAD
 /**
  * $RCSfile$
  * $Revision: 3187 $
@@ -25,6 +24,7 @@
 import java.util.Date;
 import java.util.HashMap;
 import java.util.Iterator;
+import java.util.Locale;
 import java.util.Map;
 import java.util.StringTokenizer;
 
@@ -211,7 +211,7 @@
         }
 
         // Default language is English ("en").
-        String language = "en";
+        Locale language = Locale.forLanguageTag("en");
         // Default to a version of "0.0". Clients written before the XMPP 1.0 spec may
         // not report a version in which case "0.0" should be assumed (per rfc3920
         // section 4.4.1).
@@ -219,7 +219,7 @@
         int minorVersion = 0;
         for (int i = 0; i < xpp.getAttributeCount(); i++) {
             if ("lang".equals(xpp.getAttributeName(i))) {
-                language = xpp.getAttributeValue(i);
+                language = Locale.forLanguageTag(xpp.getAttributeValue(i));
             }
             if ("version".equals(xpp.getAttributeName(i))) {
                 try {
@@ -248,12 +248,9 @@
             }
         }
 
-        // Store language and version information in the connection.
-        connection.setLanaguage(language);
         connection.setXMPPVersion(majorVersion, minorVersion);
-
         final ConnectionConfiguration connectionConfiguration = connection.getConfiguration();
-        
+
         // Indicate the TLS policy to use for this connection
         if (!connection.isSecure()) {
             boolean hasCertificates = false;
@@ -280,7 +277,7 @@
         connection.setCompressionPolicy( connectionConfiguration.getCompressionPolicy() );
 
         // Create a ClientSession for this user.
-        LocalClientSession session = SessionManager.getInstance().createClientSession(connection);
+        LocalClientSession session = SessionManager.getInstance().createClientSession(connection, language);
 
         // Build the start packet response
         StringBuilder sb = new StringBuilder(200);
@@ -415,16 +412,6 @@
     }
 
     /**
-     * Sets whether compression is optional or is disabled for clients.
-     *
-     * @param policy whether compression is optional or is disabled.
-     */
-    // TODO Move this to ConnectionConfiguration.
-    public static void setCompressionPolicy(SocketConnection.CompressionPolicy policy) {
-        JiveGlobals.setProperty(ConnectionSettings.Client.COMPRESSION_SETTINGS, policy.toString());
-    }
-
-    /**
      * Returns the Privacy list that overrides the default privacy list. This list affects
      * only this session and only for the duration of the session.
      *
@@ -504,8 +491,8 @@
      * @param connection The connection we are proxying.
      * @param streamID unique identifier of this session.
      */
-    public LocalClientSession(String serverName, Connection connection, StreamID streamID) {
-        super(serverName, connection, streamID);
+    public LocalClientSession(String serverName, Connection connection, StreamID streamID, Locale language) {
+        super(serverName, connection, streamID, language);
         // Set an unavailable initial presence
         presence = new Presence();
         presence.setType(Presence.Type.unavailable);
@@ -842,901 +829,4 @@
 	public String toString() {
         return super.toString() + " presence: " + presence;
     }
-}
-=======
-/**
- * $RCSfile$
- * $Revision: 3187 $
- * $Date: 2005-12-11 13:34:34 -0300 (Sun, 11 Dec 2005) $
- *
- * Copyright (C) 2005-2008 Jive Software. All rights reserved.
- *
- * Licensed under the Apache License, Version 2.0 (the "License");
- * you may not use this file except in compliance with the License.
- * You may obtain a copy of the License at
- *
- *     http://www.apache.org/licenses/LICENSE-2.0
- *
- * Unless required by applicable law or agreed to in writing, software
- * distributed under the License is distributed on an "AS IS" BASIS,
- * WITHOUT WARRANTIES OR CONDITIONS OF ANY KIND, either express or implied.
- * See the License for the specific language governing permissions and
- * limitations under the License.
- */
-
-package org.jivesoftware.openfire.session;
-
-import java.net.UnknownHostException;
-import java.util.Date;
-import java.util.HashMap;
-import java.util.Iterator;
-import java.util.Locale;
-import java.util.Map;
-import java.util.StringTokenizer;
-
-import org.jivesoftware.openfire.Connection;
-import org.jivesoftware.openfire.SessionManager;
-import org.jivesoftware.openfire.StreamID;
-import org.jivesoftware.openfire.XMPPServer;
-import org.jivesoftware.openfire.auth.AuthToken;
-import org.jivesoftware.openfire.auth.UnauthorizedException;
-import org.jivesoftware.openfire.cluster.ClusterManager;
-import org.jivesoftware.openfire.keystore.Purpose;
-import org.jivesoftware.openfire.net.SASLAuthentication;
-import org.jivesoftware.openfire.net.SSLConfig;
-import org.jivesoftware.openfire.net.SocketConnection;
-import org.jivesoftware.openfire.privacy.PrivacyList;
-import org.jivesoftware.openfire.privacy.PrivacyListManager;
-import org.jivesoftware.openfire.streammanagement.StreamManager;
-import org.jivesoftware.openfire.user.PresenceEventDispatcher;
-import org.jivesoftware.openfire.user.UserNotFoundException;
-import org.jivesoftware.util.JiveGlobals;
-import org.jivesoftware.util.LocaleUtils;
-import org.jivesoftware.util.cache.Cache;
-import org.slf4j.Logger;
-import org.slf4j.LoggerFactory;
-import org.xmlpull.v1.XmlPullParser;
-import org.xmlpull.v1.XmlPullParserException;
-import org.xmpp.packet.JID;
-import org.xmpp.packet.Packet;
-import org.xmpp.packet.Presence;
-import org.xmpp.packet.StreamError;
-
-/**
- * Represents a session between the server and a client.
- *
- * @author Gaston Dombiak
- */
-public class LocalClientSession extends LocalSession implements ClientSession {
-
-	private static final Logger Log = LoggerFactory.getLogger(LocalClientSession.class);
-
-    private static final String ETHERX_NAMESPACE = "http://etherx.jabber.org/streams";
-    private static final String FLASH_NAMESPACE = "http://www.jabber.com/streams/flash";
-
-    /**
-     * Keep the list of IP address that are allowed to connect to the server. If the list is
-     * empty then anyone is allowed to connect to the server.<p>
-     *
-     * Note: Key = IP address or IP range; Value = empty string. A hash map is being used for
-     * performance reasons.
-     */
-    private static Map<String,String> allowedIPs = new HashMap<>();
-    private static Map<String,String> allowedAnonymIPs = new HashMap<>();
-
-    private boolean messageCarbonsEnabled;
-
-    /**
-     * The authentication token for this session.
-     */
-    protected AuthToken authToken;
-
-    /**
-     * Flag indicating if this session has been initialized yet (upon first available transition).
-     */
-    private boolean initialized;
-
-    /**
-     * Flag that indicates if the session was available ever.
-     */
-    private boolean wasAvailable = false;
-
-    /**
-     * Flag indicating if the user requested to not receive offline messages when sending
-     * an available presence. The user may send a disco request with node
-     * "http://jabber.org/protocol/offline" so that no offline messages are sent to the
-     * user when he becomes online. If the user is connected from many resources then
-     * if one of the sessions stopped the flooding then no session should flood the user.
-     */
-    private boolean offlineFloodStopped = false;
-
-    private Presence presence = null;
-
-    private int conflictCount = 0;
-
-    /**
-     * Privacy list that overrides the default privacy list. This list affects only this
-     * session and only for the duration of the session.
-     */
-    private String activeList;
-    /**
-     * Default privacy list used for the session's user. This list is processed if there
-     * is no active list set for the session.
-     */
-    private String defaultList;
-
-    static {
-        // Fill out the allowedIPs with the system property
-        String allowed = JiveGlobals.getProperty(ConnectionSettings.Client.LOGIN_ALLOWED, "");
-        StringTokenizer tokens = new StringTokenizer(allowed, ", ");
-        while (tokens.hasMoreTokens()) {
-            String address = tokens.nextToken().trim();
-            allowedIPs.put(address, "");
-        }
-        String allowedAnonym = JiveGlobals.getProperty(ConnectionSettings.Client.LOGIN_ANONYM_ALLOWED, "");
-        tokens = new StringTokenizer(allowedAnonym, ", ");
-        while (tokens.hasMoreTokens()) {
-            String address = tokens.nextToken().trim();
-            allowedAnonymIPs.put(address, "");
-
-        }
-    }
-
-    /**
-     * Returns the list of IP address that are allowed to connect to the server. If the list is
-     * empty then anyone is allowed to connect to the server except for anonymous users that are
-     * subject to {@link #getAllowedAnonymIPs()}. This list is used for both anonymous and
-     * non-anonymous users.
-     *
-     * @return the list of IP address that are allowed to connect to the server.
-     */
-    public static Map<String, String> getAllowedIPs() {
-        return allowedIPs;
-    }
-
-
-    /**
-     * Returns the list of IP address that are allowed to connect to the server for anonymous
-     * users. If the list is empty then anonymous will be only restricted by {@link #getAllowedIPs()}.
-     *
-     * @return the list of IP address that are allowed to connect to the server.
-     */
-    public static Map<String, String> getAllowedAnonymIPs() {
-        return allowedAnonymIPs;
-    }
-
-    /**
-     * Returns a newly created session between the server and a client. The session will
-     * be created and returned only if correct name/prefix (i.e. 'stream' or 'flash')
-     * and namespace were provided by the client.
-     *
-     * @param serverName the name of the server where the session is connecting to.
-     * @param xpp the parser that is reading the provided XML through the connection.
-     * @param connection the connection with the client.
-     * @return a newly created session between the server and a client.
-     * @throws org.xmlpull.v1.XmlPullParserException if an error occurs while parsing incoming data.
-     */
-    public static LocalClientSession createSession(String serverName, XmlPullParser xpp, Connection connection)
-            throws XmlPullParserException {
-        boolean isFlashClient = xpp.getPrefix().equals("flash");
-        connection.setFlashClient(isFlashClient);
-
-        // Conduct error checking, the opening tag should be 'stream'
-        // in the 'etherx' namespace
-        if (!xpp.getName().equals("stream") && !isFlashClient) {
-            throw new XmlPullParserException(
-                    LocaleUtils.getLocalizedString("admin.error.bad-stream"));
-        }
-
-        if (!xpp.getNamespace(xpp.getPrefix()).equals(ETHERX_NAMESPACE) &&
-                !(isFlashClient && xpp.getNamespace(xpp.getPrefix()).equals(FLASH_NAMESPACE)))
-        {
-            throw new XmlPullParserException(LocaleUtils.getLocalizedString(
-                    "admin.error.bad-namespace"));
-        }
-
-        if (!allowedIPs.isEmpty()) {
-            String hostAddress = "Unknown";
-            // The server is using a whitelist so check that the IP address of the client
-            // is authorized to connect to the server
-            try {
-               hostAddress = connection.getHostAddress();
-            } catch (UnknownHostException e) {
-                // Do nothing
-            }
-            if (!isAllowed(connection)) {
-                // Client cannot connect from this IP address so end the stream and
-                // TCP connection
-                Log.debug("LocalClientSession: Closed connection to client attempting to connect from: " + hostAddress);
-                // Include the not-authorized error in the response
-                StreamError error = new StreamError(StreamError.Condition.not_authorized);
-                connection.deliverRawText(error.toXML());
-                // Close the underlying connection
-                connection.close();
-                return null;
-            }
-        }
-
-        // Default language is English ("en").
-        Locale language = Locale.forLanguageTag("en");
-        // Default to a version of "0.0". Clients written before the XMPP 1.0 spec may
-        // not report a version in which case "0.0" should be assumed (per rfc3920
-        // section 4.4.1).
-        int majorVersion = 0;
-        int minorVersion = 0;
-        for (int i = 0; i < xpp.getAttributeCount(); i++) {
-            if ("lang".equals(xpp.getAttributeName(i))) {
-                language = Locale.forLanguageTag(xpp.getAttributeValue(i));
-            }
-            if ("version".equals(xpp.getAttributeName(i))) {
-                try {
-                    int[] version = decodeVersion(xpp.getAttributeValue(i));
-                    majorVersion = version[0];
-                    minorVersion = version[1];
-                }
-                catch (Exception e) {
-                    Log.error(e.getMessage(), e);
-                }
-            }
-        }
-
-        // If the client supports a greater major version than the server,
-        // set the version to the highest one the server supports.
-        if (majorVersion > MAJOR_VERSION) {
-            majorVersion = MAJOR_VERSION;
-            minorVersion = MINOR_VERSION;
-        }
-        else if (majorVersion == MAJOR_VERSION) {
-            // If the client supports a greater minor version than the
-            // server, set the version to the highest one that the server
-            // supports.
-            if (minorVersion > MINOR_VERSION) {
-                minorVersion = MINOR_VERSION;
-            }
-        }
-
-        connection.setXMPPVersion(majorVersion, minorVersion);
-
-        // Indicate the TLS policy to use for this connection
-        if (!connection.isSecure()) {
-            boolean hasCertificates = false;
-            try {
-                hasCertificates = SSLConfig.getStore( Purpose.SOCKETBASED_IDENTITYSTORE ).size() > 0;
-            }
-            catch (Exception e) {
-                Log.error(e.getMessage(), e);
-            }
-            Connection.TLSPolicy tlsPolicy = getTLSPolicy();
-            if (Connection.TLSPolicy.required == tlsPolicy && !hasCertificates) {
-                Log.error("Client session rejected. TLS is required but no certificates " +
-                        "were created.");
-                return null;
-            }
-            // Set default TLS policy
-            connection.setTlsPolicy(hasCertificates ? tlsPolicy : Connection.TLSPolicy.disabled);
-        } else {
-            // Set default TLS policy
-            connection.setTlsPolicy(Connection.TLSPolicy.disabled);
-        }
-
-        // Indicate the compression policy to use for this connection
-        connection.setCompressionPolicy(getCompressionPolicy());
-
-        // Create a ClientSession for this user.
-        LocalClientSession session = SessionManager.getInstance().createClientSession(connection, language);
-
-        // Build the start packet response
-        StringBuilder sb = new StringBuilder(200);
-        sb.append("<?xml version='1.0' encoding='");
-        sb.append(CHARSET);
-        sb.append("'?>");
-        if (isFlashClient) {
-            sb.append("<flash:stream xmlns:flash=\"http://www.jabber.com/streams/flash\" ");
-        }
-        else {
-            sb.append("<stream:stream ");
-        }
-        sb.append("xmlns:stream=\"http://etherx.jabber.org/streams\" xmlns=\"jabber:client\" from=\"");
-        sb.append(serverName);
-        sb.append("\" id=\"");
-        sb.append(session.getStreamID().toString());
-        sb.append("\" xml:lang=\"");
-        sb.append(language);
-        // Don't include version info if the version is 0.0.
-        if (majorVersion != 0) {
-            sb.append("\" version=\"");
-            sb.append(majorVersion).append('.').append(minorVersion);
-        }
-        sb.append("\">");
-        connection.deliverRawText(sb.toString());
-
-        // If this is a "Jabber" connection, the session is now initialized and we can
-        // return to allow normal packet parsing.
-        if (majorVersion == 0) {
-            return session;
-        }
-        // Otherwise, this is at least XMPP 1.0 so we need to announce stream features.
-
-        sb = new StringBuilder(490);
-        sb.append("<stream:features>");
-        if (connection.getTlsPolicy() != Connection.TLSPolicy.disabled) {
-            sb.append("<starttls xmlns=\"urn:ietf:params:xml:ns:xmpp-tls\">");
-            if (connection.getTlsPolicy() == Connection.TLSPolicy.required) {
-                sb.append("<required/>");
-            }
-            sb.append("</starttls>");
-        }
-        // Include available SASL Mechanisms
-        sb.append(SASLAuthentication.getSASLMechanisms(session));
-        // Include Stream features
-        String specificFeatures = session.getAvailableStreamFeatures();
-        if (specificFeatures != null) {
-            sb.append(specificFeatures);
-        }
-        sb.append("</stream:features>");
-
-        connection.deliverRawText(sb.toString());
-        return session;
-    }
-
-    public static boolean isAllowed(Connection connection) {
-        if (!allowedIPs.isEmpty()) {
-            // The server is using a whitelist so check that the IP address of the client
-            // is authorized to connect to the server
-            boolean forbidAccess = false;
-            try {
-                if (!allowedIPs.containsKey(connection.getHostAddress())) {
-                    byte[] address = connection.getAddress();
-                    String range1 = (address[0] & 0xff) + "." + (address[1] & 0xff) + "." +
-                            (address[2] & 0xff) +
-                            ".*";
-                    String range2 = (address[0] & 0xff) + "." + (address[1] & 0xff) + ".*.*";
-                    String range3 = (address[0] & 0xff) + ".*.*.*";
-                    if (!allowedIPs.containsKey(range1) && !allowedIPs.containsKey(range2) &&
-                            !allowedIPs.containsKey(range3)) {
-                        forbidAccess = true;
-                    }
-                }
-            } catch (UnknownHostException e) {
-                forbidAccess = true;
-            }
-            return !forbidAccess;
-        }
-        return true;
-    }
-
-    /**
-     * Sets the list of IP address that are allowed to connect to the server. If the list is
-     * empty then anyone is allowed to connect to the server except for anonymous users that are
-     * subject to {@link #getAllowedAnonymIPs()}. This list is used for both anonymous and
-     * non-anonymous users.
-     *
-     * @param allowed the list of IP address that are allowed to connect to the server.
-     */
-    public static void setAllowedIPs(Map<String, String> allowed) {
-        allowedIPs = allowed;
-        if (allowedIPs.isEmpty()) {
-            JiveGlobals.deleteProperty(ConnectionSettings.Client.LOGIN_ALLOWED);
-        }
-        else {
-            // Iterate through the elements in the map.
-            StringBuilder buf = new StringBuilder();
-            Iterator<String> iter = allowedIPs.keySet().iterator();
-            if (iter.hasNext()) {
-                buf.append(iter.next());
-            }
-            while (iter.hasNext()) {
-                buf.append(", ").append(iter.next());
-            }
-            JiveGlobals.setProperty(ConnectionSettings.Client.LOGIN_ALLOWED, buf.toString());
-        }
-    }
-
-    /**
-     * Sets the list of IP address that are allowed to connect to the server for anonymous
-     * users. If the list is empty then anonymous will be only restricted by {@link #getAllowedIPs()}.
-     *
-     * @param allowed the list of IP address that are allowed to connect to the server.
-     */
-    public static void setAllowedAnonymIPs(Map<String, String> allowed) {
-        allowedAnonymIPs = allowed;
-        if (allowedAnonymIPs.isEmpty()) {
-            JiveGlobals.deleteProperty(ConnectionSettings.Client.LOGIN_ANONYM_ALLOWED);
-        }
-        else {
-            // Iterate through the elements in the map.
-            StringBuilder buf = new StringBuilder();
-            Iterator<String> iter = allowedAnonymIPs.keySet().iterator();
-            if (iter.hasNext()) {
-                buf.append(iter.next());
-            }
-            while (iter.hasNext()) {
-                buf.append(", ").append(iter.next());
-            }
-            JiveGlobals.setProperty(ConnectionSettings.Client.LOGIN_ANONYM_ALLOWED, buf.toString());
-        }
-    }
-
-    /**
-     * Returns whether TLS is mandatory, optional or is disabled for clients. When TLS is
-     * mandatory clients are required to secure their connections or otherwise their connections
-     * will be closed. On the other hand, when TLS is disabled clients are not allowed to secure
-     * their connections using TLS. Their connections will be closed if they try to secure the
-     * connection. in this last case.
-     *
-     * @return whether TLS is mandatory, optional or is disabled.
-     */
-    public static SocketConnection.TLSPolicy getTLSPolicy() {
-        // Set the TLS policy stored as a system property
-        String policyName = JiveGlobals.getProperty(ConnectionSettings.Client.TLS_POLICY, Connection.TLSPolicy.optional.toString());
-        SocketConnection.TLSPolicy tlsPolicy;
-        try {
-            tlsPolicy = Connection.TLSPolicy.valueOf(policyName);
-        } catch (IllegalArgumentException e) {
-            Log.error("Error parsing xmpp.client.tls.policy: " + policyName, e);
-            tlsPolicy = Connection.TLSPolicy.optional;
-        }
-        return tlsPolicy;
-    }
-
-    /**
-     * Sets whether TLS is mandatory, optional or is disabled for clients. When TLS is
-     * mandatory clients are required to secure their connections or otherwise their connections
-     * will be closed. On the other hand, when TLS is disabled clients are not allowed to secure
-     * their connections using TLS. Their connections will be closed if they try to secure the
-     * connection. in this last case.
-     *
-     * @param policy whether TLS is mandatory, optional or is disabled.
-     */
-    public static void setTLSPolicy(SocketConnection.TLSPolicy policy) {
-        JiveGlobals.setProperty(ConnectionSettings.Client.TLS_POLICY, policy.toString());
-    }
-
-    /**
-     * Returns whether compression is optional or is disabled for clients.
-     *
-     * @return whether compression is optional or is disabled.
-     */
-    public static SocketConnection.CompressionPolicy getCompressionPolicy() {
-        // Set the Compression policy stored as a system property
-        String policyName = JiveGlobals
-                .getProperty(ConnectionSettings.Client.COMPRESSION_SETTINGS, Connection.CompressionPolicy.optional.toString());
-        SocketConnection.CompressionPolicy compressionPolicy;
-        try {
-            compressionPolicy = Connection.CompressionPolicy.valueOf(policyName);
-        } catch (IllegalArgumentException e) {
-            Log.error("Error parsing xmpp.client.compression.policy: " + policyName, e);
-            compressionPolicy = Connection.CompressionPolicy.optional;
-        }
-        return compressionPolicy;
-    }
-
-    /**
-     * Sets whether compression is optional or is disabled for clients.
-     *
-     * @param policy whether compression is optional or is disabled.
-     */
-    public static void setCompressionPolicy(SocketConnection.CompressionPolicy policy) {
-        JiveGlobals.setProperty(ConnectionSettings.Client.COMPRESSION_SETTINGS, policy.toString());
-    }
-
-    /**
-     * Returns the Privacy list that overrides the default privacy list. This list affects
-     * only this session and only for the duration of the session.
-     *
-     * @return the Privacy list that overrides the default privacy list.
-     */
-    @Override
-    public PrivacyList getActiveList() {
-        if (activeList != null) {
-            try {
-                return PrivacyListManager.getInstance().getPrivacyList(getUsername(), activeList);
-            } catch (UserNotFoundException e) {
-                Log.error(e.getMessage(), e);
-            }
-        }
-        return null;
-    }
-
-    /**
-     * Sets the Privacy list that overrides the default privacy list. This list affects
-     * only this session and only for the duration of the session.
-     *
-     * @param activeList the Privacy list that overrides the default privacy list.
-     */
-    @Override
-    public void setActiveList(PrivacyList activeList) {
-        this.activeList = activeList != null ? activeList.getName() : null;
-        if (ClusterManager.isClusteringStarted()) {
-            // Track information about the session and share it with other cluster nodes
-            Cache<String,ClientSessionInfo> cache = SessionManager.getInstance().getSessionInfoCache();
-            cache.put(getAddress().toString(), new ClientSessionInfo(this));
-        }
-    }
-
-    /**
-     * Returns the default Privacy list used for the session's user. This list is
-     * processed if there is no active list set for the session.
-     *
-     * @return the default Privacy list used for the session's user.
-     */
-    @Override
-    public PrivacyList getDefaultList() {
-        if (defaultList != null) {
-            try {
-                return PrivacyListManager.getInstance().getPrivacyList(getUsername(), defaultList);
-            } catch (UserNotFoundException e) {
-                Log.error(e.getMessage(), e);
-            }
-        }
-        return null;
-    }
-
-    /**
-     * Sets the default Privacy list used for the session's user. This list is
-     * processed if there is no active list set for the session.
-     *
-     * @param defaultList the default Privacy list used for the session's user.
-     */
-    @Override
-    public void setDefaultList(PrivacyList defaultList) {
-        // Do nothing if nothing has changed
-        if ((this.defaultList == null && defaultList == null) ||
-                (defaultList != null && defaultList.getName().equals(this.defaultList))) {
-            return;
-        }
-        this.defaultList = defaultList != null ? defaultList.getName() : null;
-        if (ClusterManager.isClusteringStarted()) {
-            // Track information about the session and share it with other cluster nodes
-            Cache<String,ClientSessionInfo> cache = SessionManager.getInstance().getSessionInfoCache();
-            cache.put(getAddress().toString(), new ClientSessionInfo(this));
-        }
-    }
-
-    /**
-     * Creates a session with an underlying connection and permission protection.
-     *
-     * @param serverName name of the server.
-     * @param connection The connection we are proxying.
-     * @param streamID unique identifier of this session.
-     */
-    public LocalClientSession(String serverName, Connection connection, StreamID streamID, Locale language) {
-        super(serverName, connection, streamID, language);
-        // Set an unavailable initial presence
-        presence = new Presence();
-        presence.setType(Presence.Type.unavailable);
-    }
-
-    /**
-     * Returns the username associated with this session. Use this information
-     * with the user manager to obtain the user based on username.
-     *
-     * @return the username associated with this session
-     * @throws org.jivesoftware.openfire.user.UserNotFoundException if a user is not associated with a session
-     *      (the session has not authenticated yet)
-     */
-    @Override
-    public String getUsername() throws UserNotFoundException {
-        if (authToken == null) {
-            throw new UserNotFoundException();
-        }
-        return getAddress().getNode();
-    }
-
-    /**
-     * Sets the new Authorization Token for this session. The session is not yet considered fully
-     * authenticated (i.e. active) since a resource has not been binded at this point. This
-     * message will be sent after SASL authentication was successful but yet resource binding
-     * is required.
-     *
-     * @param auth the authentication token obtained from SASL authentication.
-     */
-    public void setAuthToken(AuthToken auth) {
-        authToken = auth;
-    }
-
-    /**
-     * Initialize the session with a valid authentication token and
-     * resource name. This automatically upgrades the session's
-     * status to authenticated and enables many features that are not
-     * available until authenticated (obtaining managers for example).
-     *
-     * @param auth the authentication token obtained from the AuthFactory.
-     * @param resource the resource this session authenticated under.
-     */
-    public void setAuthToken(AuthToken auth, String resource) {
-        setAddress(new JID(auth.getUsername(), getServerName(), resource));
-        authToken = auth;
-        setStatus(Session.STATUS_AUTHENTICATED);
-
-        // Set default privacy list for this session
-        setDefaultList(PrivacyListManager.getInstance().getDefaultPrivacyList(auth.getUsername()));
-        // Add session to the session manager. The session will be added to the routing table as well
-        sessionManager.addSession(this);
-    }
-
-    /**
-     * Initialize the session as an anonymous login. This automatically upgrades the session's
-     * status to authenticated and enables many features that are not available until
-     * authenticated (obtaining managers for example).<p>
-     */
-    public void setAnonymousAuth() {
-        // Anonymous users have a full JID. Use the random resource as the JID's node
-        String resource = getAddress().getResource();
-        setAddress(new JID(resource, getServerName(), resource, true));
-        setStatus(Session.STATUS_AUTHENTICATED);
-        if (authToken == null) {
-            authToken = new AuthToken(resource, true);
-        }
-        // Add session to the session manager. The session will be added to the routing table as well
-        sessionManager.addSession(this);
-    }
-
-    /**
-     * Returns the authentication token associated with this session.
-     *
-     * @return the authentication token associated with this session (can be null).
-     */
-    public AuthToken getAuthToken() {
-        return authToken;
-    }
-
-    @Override
-    public boolean isAnonymousUser() {
-        return authToken == null || authToken.isAnonymous();
-    }
-
-    /**
-     * Flag indicating if this session has been initialized once coming
-     * online. Session initialization occurs after the session receives
-     * the first "available" presence update from the client. Initialization
-     * actions include pushing offline messages, presence subscription requests,
-     * and presence statuses to the client. Initialization occurs only once
-     * following the first available presence transition.
-     *
-     * @return True if the session has already been initializsed
-     */
-    @Override
-    public boolean isInitialized() {
-        return initialized;
-    }
-
-    /**
-     * Sets the initialization state of the session.
-     *
-     * @param isInit True if the session has been initialized
-     * @see #isInitialized
-     */
-    @Override
-    public void setInitialized(boolean isInit) {
-        initialized = isInit;
-    }
-
-    /**
-     * Returns true if the session was available ever.
-     *
-     * @return true if the session was available ever.
-     */
-    public boolean wasAvailable() {
-        return wasAvailable;
-    }
-
-    /**
-     * Returns true if the offline messages of the user should be sent to the user when
-     * the user becomes online. If the user sent a disco request with node
-     * "http://jabber.org/protocol/offline" before the available presence then do not
-     * flood the user with the offline messages. If the user is connected from many resources
-     * then if one of the sessions stopped the flooding then no session should flood the user.
-     *
-     * @return true if the offline messages of the user should be sent to the user when the user
-     *         becomes online.
-     * @see <a href="http://www.xmpp.org/extensions/xep-0160.html">XEP-0160: Best Practices for Handling Offline Messages</a>
-     */
-    @Override
-    public boolean canFloodOfflineMessages() {
-        // XEP-0160: When the recipient next sends non-negative available presence to the server, the server delivers the message to the resource that has sent that presence.
-        if(offlineFloodStopped || presence.getPriority() < 0) {
-            return false;
-        }
-        String username = getAddress().getNode();
-        for (ClientSession session : sessionManager.getSessions(username)) {
-            if (session.isOfflineFloodStopped()) {
-                return false;
-            }
-        }
-        return true;
-    }
-
-    /**
-     * Returns true if the user requested to not receive offline messages when sending
-     * an available presence. The user may send a disco request with node
-     * "http://jabber.org/protocol/offline" so that no offline messages are sent to the
-     * user when he becomes online. If the user is connected from many resources then
-     * if one of the sessions stopped the flooding then no session should flood the user.
-     *
-     * @return true if the user requested to not receive offline messages when sending
-     *         an available presence.
-     */
-    @Override
-    public boolean isOfflineFloodStopped() {
-        return offlineFloodStopped;
-    }
-
-    /**
-     * Sets if the user requested to not receive offline messages when sending
-     * an available presence. The user may send a disco request with node
-     * "http://jabber.org/protocol/offline" so that no offline messages are sent to the
-     * user when he becomes online. If the user is connected from many resources then
-     * if one of the sessions stopped the flooding then no session should flood the user.
-     *
-     * @param offlineFloodStopped if the user requested to not receive offline messages when
-     *        sending an available presence.
-     */
-    public void setOfflineFloodStopped(boolean offlineFloodStopped) {
-        this.offlineFloodStopped = offlineFloodStopped;
-        if (ClusterManager.isClusteringStarted()) {
-            // Track information about the session and share it with other cluster nodes
-            Cache<String,ClientSessionInfo> cache = SessionManager.getInstance().getSessionInfoCache();
-            cache.put(getAddress().toString(), new ClientSessionInfo(this));
-        }
-    }
-
-    /**
-     * Obtain the presence of this session.
-     *
-     * @return The presence of this session or null if not authenticated
-     */
-    @Override
-    public Presence getPresence() {
-        return presence;
-    }
-
-    /**
-     * Set the presence of this session
-     *
-     * @param presence The presence for the session
-     */
-    @Override
-    public void setPresence(Presence presence) {
-        Presence oldPresence = this.presence;
-        this.presence = presence;
-        if (oldPresence.isAvailable() && !this.presence.isAvailable()) {
-            // The client is no longer available
-            sessionManager.sessionUnavailable(this);
-            // Mark that the session is no longer initialized. This means that if the user sends
-            // an available presence again the session will be initialized again thus receiving
-            // offline messages and offline presence subscription requests
-            setInitialized(false);
-            // Notify listeners that the session is no longer available
-            PresenceEventDispatcher.unavailableSession(this, presence);
-        }
-        else if (!oldPresence.isAvailable() && this.presence.isAvailable()) {
-            // The client is available
-            sessionManager.sessionAvailable(this, presence);
-            wasAvailable = true;
-            // Notify listeners that the session is now available
-            PresenceEventDispatcher.availableSession(this, presence);
-        }
-        else if (this.presence.isAvailable() && oldPresence.getPriority() != this.presence.getPriority())
-        {
-            // The client has changed the priority of his presence
-            sessionManager.changePriority(this, oldPresence.getPriority());
-            // Notify listeners that the priority of the session/resource has changed
-            PresenceEventDispatcher.presenceChanged(this, presence);
-        }
-        else if (this.presence.isAvailable()) {
-            // Notify listeners that the show or status value of the presence has changed
-            PresenceEventDispatcher.presenceChanged(this, presence);
-        }
-        if (ClusterManager.isClusteringStarted()) {
-            // Track information about the session and share it with other cluster nodes
-            Cache<String,ClientSessionInfo> cache = SessionManager.getInstance().getSessionInfoCache();
-            cache.put(getAddress().toString(), new ClientSessionInfo(this));
-        }
-    }
-
-    @Override
-	public String getAvailableStreamFeatures() {
-        // Offer authenticate and registration only if TLS was not required or if required
-        // then the connection is already secured
-        if (conn.getTlsPolicy() == Connection.TLSPolicy.required && !conn.isSecure()) {
-            return null;
-        }
-
-        StringBuilder sb = new StringBuilder(200);
-
-        // Include Stream Compression Mechanism
-        if (conn.getCompressionPolicy() != Connection.CompressionPolicy.disabled &&
-                !conn.isCompressed()) {
-            sb.append(
-                    "<compression xmlns=\"http://jabber.org/features/compress\"><method>zlib</method></compression>");
-        }
-
-        if (getAuthToken() == null) {
-            // Advertise that the server supports Non-SASL Authentication
-            sb.append("<auth xmlns=\"http://jabber.org/features/iq-auth\"/>");
-            // Advertise that the server supports In-Band Registration
-            if (XMPPServer.getInstance().getIQRegisterHandler().isInbandRegEnabled()) {
-                sb.append("<register xmlns=\"http://jabber.org/features/iq-register\"/>");
-            }
-        }
-        else {
-            // If the session has been authenticated then offer resource binding,
-            // and session establishment
-            sb.append("<bind xmlns=\"urn:ietf:params:xml:ns:xmpp-bind\"/>");
-            sb.append("<session xmlns=\"urn:ietf:params:xml:ns:xmpp-session\"><optional/></session>");
-
-            // Offer XEP-0198 stream management capabilities if enabled.
-            if(JiveGlobals.getBooleanProperty("stream.management.active", true)) {
-            	sb.append(String.format("<sm xmlns='%s'/>", StreamManager.NAMESPACE_V2));
-            	sb.append(String.format("<sm xmlns='%s'/>", StreamManager.NAMESPACE_V3));
-            }
-        }
-        return sb.toString();
-    }
-
-    /**
-     * Increments the conflict by one.
-     */
-    @Override
-    public int incrementConflictCount() {
-        conflictCount++;
-        return conflictCount;
-    }
-
-    @Override
-    public boolean isMessageCarbonsEnabled() {
-        return messageCarbonsEnabled;
-    }
-
-    @Override
-    public void setMessageCarbonsEnabled(boolean enabled) {
-        messageCarbonsEnabled = enabled;
-    }
-
-    /**
-     * Returns true if the specified packet must not be blocked based on the active or default
-     * privacy list rules. The active list will be tried first. If none was found then the
-     * default list is going to be used. If no default list was defined for this user then
-     * allow the packet to flow.
-     *
-     * @param packet the packet to analyze if it must be blocked.
-     * @return true if the specified packet must be blocked.
-     */
-    @Override
-	public boolean canProcess(Packet packet) {
-
-        PrivacyList list = getActiveList();
-        if (list != null) {
-            // If a privacy list is active then make sure that the packet is not blocked
-            return !list.shouldBlockPacket(packet);
-        }
-        else {
-            list = getDefaultList();
-            // There is no active list so check if there exists a default list and make
-            // sure that the packet is not blocked
-            return list == null || !list.shouldBlockPacket(packet);
-        }
-    }
-
-    @Override
-	public void deliver(Packet packet) throws UnauthorizedException {
-
-        conn.deliver(packet);
-
-        if(streamManager.isEnabled()) {
-        	streamManager.incrementServerSentStanzas();
-        	// Temporarily store packet until delivery confirmed
-        	streamManager.getUnacknowledgedServerStanzas().addLast(new StreamManager.UnackedPacket(new Date(), packet.createCopy()));
-	        if(getNumServerPackets() % JiveGlobals.getLongProperty("stream.management.requestFrequency", 5) == 0) {
-	        	streamManager.sendServerRequest();
-	        }
-        }
-    }
-
-    @Override
-	public String toString() {
-        return super.toString() + " presence: " + presence;
-    }
-}
->>>>>>> 1ca70b61
+}