<<<<<<< HEAD
/**
 * $RCSfile$
 * $Revision: $
 * $Date: $
 *
 * Copyright (C) 2005-2008 Jive Software. All rights reserved.
 *
 * Licensed under the Apache License, Version 2.0 (the "License");
 * you may not use this file except in compliance with the License.
 * You may obtain a copy of the License at
 *
 *     http://www.apache.org/licenses/LICENSE-2.0
 *
 * Unless required by applicable law or agreed to in writing, software
 * distributed under the License is distributed on an "AS IS" BASIS,
 * WITHOUT WARRANTIES OR CONDITIONS OF ANY KIND, either express or implied.
 * See the License for the specific language governing permissions and
 * limitations under the License.
 */

package org.jivesoftware.openfire.net;

import java.io.UnsupportedEncodingException;
import java.net.UnknownHostException;
import java.nio.charset.StandardCharsets;
import java.security.KeyStore;
import java.security.Security;
import java.security.cert.Certificate;
import java.security.cert.X509Certificate;
import java.util.ArrayList;
import java.util.HashSet;
import java.util.Iterator;
import java.util.Map;
import java.util.Set;
import java.util.StringTokenizer;
import java.util.TreeMap;
import java.util.regex.Pattern;

import javax.security.sasl.Sasl;
import javax.security.sasl.SaslException;
import javax.security.sasl.SaslServer;

import org.dom4j.DocumentHelper;
import org.dom4j.Element;
import org.dom4j.Namespace;
import org.dom4j.QName;
import org.jivesoftware.openfire.Connection;
import org.jivesoftware.openfire.XMPPServer;
import org.jivesoftware.openfire.auth.AuthFactory;
import org.jivesoftware.openfire.auth.AuthToken;
import org.jivesoftware.openfire.auth.AuthorizationManager;
import org.jivesoftware.openfire.keystore.CertificateStoreManager;
import org.jivesoftware.openfire.lockout.LockOutManager;
import org.jivesoftware.openfire.session.ClientSession;
import org.jivesoftware.openfire.session.ConnectionSettings;
import org.jivesoftware.openfire.session.IncomingServerSession;
import org.jivesoftware.openfire.session.LocalClientSession;
import org.jivesoftware.openfire.session.LocalIncomingServerSession;
import org.jivesoftware.openfire.session.LocalSession;
import org.jivesoftware.openfire.session.Session;
import org.jivesoftware.openfire.spi.ConnectionType;
import org.jivesoftware.util.CertificateManager;
import org.jivesoftware.util.JiveGlobals;
import org.jivesoftware.util.StringUtils;
import org.slf4j.Logger;
import org.slf4j.LoggerFactory;

/**
 * SASLAuthentication is responsible for returning the available SASL mechanisms to use and for
 * actually performing the SASL authentication.<p>
 *
 * The list of available SASL mechanisms is determined by:
 * <ol>
 *      <li>The type of {@link org.jivesoftware.openfire.user.UserProvider} being used since
 *      some SASL mechanisms require the server to be able to retrieve user passwords</li>
 *      <li>Whether anonymous logins are enabled or not.</li>
 *      <li>Whether shared secret authentication is enabled or not.</li>
 *      <li>Whether the underlying connection has been secured or not.</li>
 * </ol>
 *
 * @author Hao Chen
 * @author Gaston Dombiak
 */
public class SASLAuthentication {

	private static final Logger Log = LoggerFactory.getLogger(SASLAuthentication.class);

    // http://stackoverflow.com/questions/8571501/how-to-check-whether-the-string-is-base64-encoded-or-not
    // plus an extra regex alternative to catch a single equals sign ('=', see RFC 6120 6.4.2)
    private static final Pattern BASE64_ENCODED = Pattern.compile("^(=|([A-Za-z0-9+/]{4})*([A-Za-z0-9+/]{4}|[A-Za-z0-9+/]{3}=|[A-Za-z0-9+/]{2}==))$");

    private static final String SASL_NAMESPACE = "xmlns=\"urn:ietf:params:xml:ns:xmpp-sasl\"";

    private static Map<String, ElementType> typeMap = new TreeMap<>();

    private static Set<String> mechanisms = null;

    static {
        initMechanisms();
    }

    public enum ElementType {

        ABORT("abort"), AUTH("auth"), RESPONSE("response"), CHALLENGE("challenge"), FAILURE("failure"), UNDEF("");

        private String name = null;

        @Override
		public String toString() {
            return name;
        }

        private ElementType(String name) {
            this.name = name;
            typeMap.put(this.name, this);
        }

        public static ElementType valueof(String name) {
            if (name == null) {
                return UNDEF;
            }
            ElementType e = typeMap.get(name);
            return e != null ? e : UNDEF;
        }
    }

    private enum Failure {

        ABORTED("aborted"),
        ACCOUNT_DISABLED("account-disabled"),
        CREDENTIALS_EXPIRED("credentials-expired"),
        ENCRYPTION_REQUIRED("encryption-required"),
        INCORRECT_ENCODING("incorrect-encoding"),
        INVALID_AUTHZID("invalid-authzid"),
        INVALID_MECHANISM("invalid-mechanism"),
        MALFORMED_REQUEST("malformed-request"),
        MECHANISM_TOO_WEAK("mechanism-too-weak"),
        NOT_AUTHORIZED("not-authorized"),
        TEMPORARY_AUTH_FAILURE("temporary-auth-failure");

        private String name = null;

        private Failure(String name) {
            this.name = name;
        }

        @Override
        public String toString() {
            return name;
        }
    }

    public enum Status {
        /**
         * Entity needs to respond last challenge. Session is still negotiating
         * SASL authentication.
         */
        needResponse,
        /**
         * SASL negotiation has failed. The entity may retry a few times before the connection
         * is closed.
         */
        failed,
        /**
         * SASL negotiation has been successful.
         */
        authenticated;
    }

    /**
     * Returns a string with the valid SASL mechanisms available for the specified session. If
     * the session's connection is not secured then only include the SASL mechanisms that don't
     * require TLS.
     *
     * @param session The current session
     *
     * @return a string with the valid SASL mechanisms available for the specified session.
     */
    public static String getSASLMechanisms(LocalSession session) {
        if (!(session instanceof ClientSession) && !(session instanceof IncomingServerSession)) {
            return "";
        }
        Element mechs = getSASLMechanismsElement(session);
        return mechs.asXML();
    }

    public static Element getSASLMechanismsElement(Session session) {
        if (!(session instanceof ClientSession) && !(session instanceof IncomingServerSession)) {
            return null;
        }

        Element mechs = DocumentHelper.createElement( new QName( "mechanisms",
                new Namespace( "", "urn:ietf:params:xml:ns:xmpp-sasl" ) ) );
        if (session instanceof LocalIncomingServerSession) {
            // Server connections don't follow the same rules as clients
            if (session.isSecure()) {
                LocalIncomingServerSession svr = (LocalIncomingServerSession)session;
                final KeyStore keyStore   = svr.getConnection().getConfiguration().getIdentityStore().getStore();
                final KeyStore trustStore = svr.getConnection().getConfiguration().getTrustStore().getStore();
                final X509Certificate trusted = CertificateManager.getEndEntityCertificate( svr.getConnection().getPeerCertificates(), keyStore, trustStore );

                boolean haveTrustedCertificate = trusted != null;
                if (trusted != null && svr.getDefaultIdentity() != null) {
                    haveTrustedCertificate = verifyCertificate(trusted, svr.getDefaultIdentity());
                }
                if (haveTrustedCertificate) {
                    // Offer SASL EXTERNAL only if TLS has already been negotiated and the peer has a trusted cert.
                    Element mechanism = mechs.addElement("mechanism");
                    mechanism.setText("EXTERNAL");
                }
            }
        }
        else {
            for (String mech : getSupportedMechanisms()) {
                Element mechanism = mechs.addElement("mechanism");
                mechanism.setText(mech);
            }
        }
        return mechs;
    }

    /**
     * Handles the SASL authentication packet. The entity may be sending an initial
     * authentication request or a response to a challenge made by the server. The returned
     * value indicates whether the authentication has finished either successfully or not or
     * if the entity is expected to send a response to a challenge.
     *
     * @param session the session that is authenticating with the server.
     * @param doc the stanza sent by the authenticating entity.
     * @return value that indicates whether the authentication has finished either successfully
     *         or not or if the entity is expected to send a response to a challenge.
     */
    public static Status handle(LocalSession session, Element doc) {
        Status status;
        String mechanism;
        if (doc.getNamespace().asXML().equals(SASL_NAMESPACE)) {
            ElementType type = ElementType.valueof(doc.getName());
            switch (type) {
                case ABORT:
                    authenticationFailed(session, Failure.ABORTED);
                    status = Status.failed;
                    break;
                case AUTH:
                    mechanism = doc.attributeValue("mechanism");
                    // http://xmpp.org/rfcs/rfc6120.html#sasl-errors-invalid-mechanism
                    // The initiating entity did not specify a mechanism
                    if (mechanism == null) {
                        authenticationFailed(session, Failure.INVALID_MECHANISM);
                        status = Status.failed;
                        break;
                    }
                    // Store the requested SASL mechanism by the client
                    session.setSessionData("SaslMechanism", mechanism);
                    //Log.debug("SASLAuthentication.doHandshake() AUTH entered: "+mechanism);
                    if (mechanism.equalsIgnoreCase("ANONYMOUS") &&
                            mechanisms.contains("ANONYMOUS")) {
                        status = doAnonymousAuthentication(session);
                    }
                    else if (mechanism.equalsIgnoreCase("EXTERNAL")) {
                        status = doExternalAuthentication(session, doc);
                    }
                    else if (mechanisms.contains(mechanism)) {
                        // The selected SASL mechanism requires the server to send a challenge
                        // to the client
                        try {
                            Map<String, String> props = new TreeMap<>();
                            props.put(Sasl.QOP, "auth");
                            if (mechanism.equals("GSSAPI")) {
                                props.put(Sasl.SERVER_AUTH, "TRUE");
                            }
                            SaslServer ss = Sasl.createSaslServer(mechanism, "xmpp",
                                    session.getServerName(), props,
                                    new XMPPCallbackHandler());

                            if (ss == null) {
                                authenticationFailed(session, Failure.INVALID_MECHANISM);
                                return Status.failed;
                            }

                            // evaluateResponse doesn't like null parameter
                            byte[] token = new byte[0];
                            String value = doc.getTextTrim();
                            if (value.length() > 0) {
                                if (!BASE64_ENCODED.matcher(value).matches()) {
                                    authenticationFailed(session, Failure.INCORRECT_ENCODING);
                                    return Status.failed;
                                }
                                // If auth request includes a value then validate it
                                token = StringUtils.decodeBase64(value);
                                if (token == null) {
                                    token = new byte[0];
                                }
                            }
                            if (mechanism.equals("DIGEST-MD5")) {
                                // RFC2831 (DIGEST-MD5) says the client MAY provide an initial response on subsequent
                                // authentication. Java SASL does not (currently) support this and thows an exception
                                // if we try.  This violates the RFC, so we just strip any initial token.
                                token = new byte[0];
                            }
                            byte[] challenge = ss.evaluateResponse(token);
                            if (ss.isComplete()) {
                                authenticationSuccessful(session, ss.getAuthorizationID(),
                                    challenge);
                                status = Status.authenticated;
                            }
                            else {
                                // Send the challenge
                                sendChallenge(session, challenge);
                                status = Status.needResponse;
                            }
                            session.setSessionData("SaslServer", ss);
                        }
                        catch (SaslException e) {
                        	Log.info("User Login Failed. " + e.getMessage());
                            authenticationFailed(session, Failure.NOT_AUTHORIZED);
                            status = Status.failed;
                        }
                    }
                    else {
                        Log.warn("Client wants to do a MECH we don't support: '" +
                                mechanism + "'");
                        authenticationFailed(session, Failure.INVALID_MECHANISM);
                        status = Status.failed;
                    }
                    break;
                case RESPONSE:
                    // Store the requested SASL mechanism by the client
                    mechanism = (String) session.getSessionData("SaslMechanism");
                    if (mechanism.equalsIgnoreCase("EXTERNAL")) {
                        status = doExternalAuthentication(session, doc);
                    }
                    else if (mechanism.equalsIgnoreCase("JIVE-SHAREDSECRET")) {
                        status = doSharedSecretAuthentication(session, doc);
                    }
                    else if (mechanisms.contains(mechanism)) {
                        SaslServer ss = (SaslServer) session.getSessionData("SaslServer");
                        if (ss != null) {
                            boolean ssComplete = ss.isComplete();
                            String response = doc.getTextTrim();
                            if (response.length() > 0) {
                                if (!BASE64_ENCODED.matcher(response).matches()) {
                                    authenticationFailed(session, Failure.INCORRECT_ENCODING);
                                    return Status.failed;
                                }
                            }
                            try {
                                if (ssComplete) {
                                    authenticationSuccessful(session, ss.getAuthorizationID(),
                                            null);
                                    status = Status.authenticated;
                                }
                                else {
                                    byte[] data = StringUtils.decodeBase64(response);
                                    if (data == null) {
                                        data = new byte[0];
                                    }
                                    byte[] challenge = ss.evaluateResponse(data);
                                    if (ss.isComplete()) {
                                        authenticationSuccessful(session, ss.getAuthorizationID(),
                                                challenge);
                                        status = Status.authenticated;
                                    }
                                    else {
                                        // Send the challenge
                                        sendChallenge(session, challenge);
                                        status = Status.needResponse;
                                    }
                                }
                            }
                            catch (SaslException e) {
                                Log.debug("SASLAuthentication: SaslException", e);
                                authenticationFailed(session, Failure.NOT_AUTHORIZED);
                                status = Status.failed;
                            }
                        }
                        else {
                            Log.error("SaslServer is null, should be valid object instead.");
                            authenticationFailed(session, Failure.NOT_AUTHORIZED);
                            status = Status.failed;
                        }
                    }
                    else {
                        Log.warn(
                                "Client responded to a MECH we don't support: '" + mechanism + "'");
                        authenticationFailed(session, Failure.INVALID_MECHANISM);
                        status = Status.failed;
                    }
                    break;
                default:
                    authenticationFailed(session, Failure.NOT_AUTHORIZED);
                    status = Status.failed;
                    // Ignore
                    break;
            }
        }
        else {
            Log.debug("SASLAuthentication: Unknown namespace sent in auth element: " + doc.asXML());
            authenticationFailed(session, Failure.MALFORMED_REQUEST);
            status = Status.failed;
        }
        // Check if SASL authentication has finished so we can clean up temp information
        if (status == Status.failed || status == Status.authenticated) {
            // Remove the SaslServer from the Session
            session.removeSessionData("SaslServer");
            // Remove the requested SASL mechanism by the client
            session.removeSessionData("SaslMechanism");
        }
        return status;
    }

    /**
     * Returns true if shared secret authentication is enabled. Shared secret
     * authentication creates an anonymous session, but requires that the authenticating
     * entity know a shared secret key. The client sends a digest of the secret key,
     * which is compared against a digest of the local shared key.
     *
     * @return true if shared secret authentication is enabled.
     */
    public static boolean isSharedSecretAllowed() {
        return JiveGlobals.getBooleanProperty("xmpp.auth.sharedSecretEnabled");
    }

    /**
     * Sets whether shared secret authentication is enabled. Shared secret
     * authentication creates an anonymous session, but requires that the authenticating
     * entity know a shared secret key. The client sends a digest of the secret key,
     * which is compared against a digest of the local shared key.
     *
     * @param sharedSecretAllowed true if shared secret authentication should be enabled.
     */
    public static void setSharedSecretAllowed(boolean sharedSecretAllowed) {
        JiveGlobals.setProperty("xmpp.auth.sharedSecretEnabled", sharedSecretAllowed ? "true" : "false");
    }

    /**
     * Returns the shared secret value, or <tt>null</tt> if shared secret authentication is
     * disabled. If this is the first time the shared secret value has been requested (and
     * shared secret auth is enabled), the key will be randomly generated and stored in the
     * property <tt>xmpp.auth.sharedSecret</tt>.
     *
     * @return the shared secret value.
     */
    public static String getSharedSecret() {
        if (!isSharedSecretAllowed()) {
            return null;
        }
        String sharedSecret = JiveGlobals.getProperty("xmpp.auth.sharedSecret");
        if (sharedSecret == null) {
            sharedSecret = StringUtils.randomString(8);
            JiveGlobals.setProperty("xmpp.auth.sharedSecret", sharedSecret);
        }
        return sharedSecret;
    }

    /**
     * Returns true if the supplied digest matches the shared secret value. The digest
     * must be an MD5 hash of the secret key, encoded as hex. This value is supplied
     * by clients attempting shared secret authentication.
     *
     * @param digest the MD5 hash of the secret key, encoded as hex.
     * @return true if authentication succeeds.
     */
    public static boolean authenticateSharedSecret(String digest) {
        if (!isSharedSecretAllowed()) {
            return false;
        }
        String sharedSecert = getSharedSecret();
        return StringUtils.hash(sharedSecert).equals( digest );
    }


    private static Status doAnonymousAuthentication(LocalSession session) {
        if (XMPPServer.getInstance().getIQAuthHandler().isAnonymousAllowed()) {
            // Verify that client can connect from his IP address
            boolean forbidAccess = false;
            try {
                String hostAddress = session.getConnection().getHostAddress();
                if (!LocalClientSession.getAllowedAnonymIPs().isEmpty() &&
                        !LocalClientSession.getAllowedAnonymIPs().containsKey(hostAddress)) {
                    byte[] address = session.getConnection().getAddress();
                    String range1 = (address[0] & 0xff) + "." + (address[1] & 0xff) + "." +
                            (address[2] & 0xff) +
                            ".*";
                    String range2 = (address[0] & 0xff) + "." + (address[1] & 0xff) + ".*.*";
                    String range3 = (address[0] & 0xff) + ".*.*.*";
                    if (!LocalClientSession.getAllowedAnonymIPs().containsKey(range1) &&
                            !LocalClientSession.getAllowedAnonymIPs().containsKey(range2) &&
                            !LocalClientSession.getAllowedAnonymIPs().containsKey(range3)) {
                        forbidAccess = true;
                    }
                }
            } catch (UnknownHostException e) {
                forbidAccess = true;
            }
            if (forbidAccess) {
                authenticationFailed(session, Failure.NOT_AUTHORIZED);
                return Status.failed;
            }
            // Just accept the authentication :)
            authenticationSuccessful(session, null, null);
            return Status.authenticated;
        }
        else {
            // anonymous login is disabled so close the connection
            authenticationFailed(session, Failure.NOT_AUTHORIZED);
            return Status.failed;
        }
    }

    private static Status doExternalAuthentication(LocalSession session, Element doc) {
        // At this point the connection has already been secured using TLS

        if (session instanceof IncomingServerSession) {

            String hostname = doc.getTextTrim();
            if (hostname == null || hostname.length() == 0) {
                // No hostname was provided so send a challenge to get it
                sendChallenge(session, new byte[0]);
                return Status.needResponse;
            }
    
            hostname = new String(StringUtils.decodeBase64(hostname), StandardCharsets.UTF_8);
            if (hostname.length() == 0) {
                hostname = null;
            }
            try {
                LocalIncomingServerSession svr = (LocalIncomingServerSession)session;
                String defHostname = svr.getDefaultIdentity();
                if (hostname == null) {
                    hostname = defHostname;
                } else if (!hostname.equals(defHostname)) {
                    // Mismatch; really odd.
                    Log.info("SASLAuthentication rejected from='{}' and authzid='{}'", hostname, defHostname);
                    authenticationFailed(session, Failure.NOT_AUTHORIZED);
                    return Status.failed; 
                }
            } catch(Exception e) {
                // Erm. Nothing?
            }
            if (hostname == null) {
                Log.info("No authzid supplied for anonymous session.");
                authenticationFailed(session, Failure.NOT_AUTHORIZED);
                return Status.failed;
            }
            // Check if certificate validation is disabled for s2s
            // Flag that indicates if certificates of the remote server should be validated.
            // Disabling certificate validation is not recommended for production environments.
            boolean verify =
                    JiveGlobals.getBooleanProperty(ConnectionSettings.Server.TLS_CERTIFICATE_VERIFY, true);
            if (!verify) {
                authenticationSuccessful(session, hostname, null);
                return Status.authenticated;
            } else if(verifyCertificates(session.getConnection().getPeerCertificates(), hostname, true)) {
                authenticationSuccessful(session, hostname, null);
                LocalIncomingServerSession s = (LocalIncomingServerSession)session;
                if (s != null) {
                    s.tlsAuth();
                }
                return Status.authenticated;
            }
        }
        else if (session instanceof LocalClientSession) {
            // Client EXTERNAL login
            Log.debug("SASLAuthentication: EXTERNAL authentication via SSL certs for c2s connection");
            
            // This may be null, we will deal with that later
            String username = new String(StringUtils.decodeBase64(doc.getTextTrim()), StandardCharsets.UTF_8);
            String principal = "";
            ArrayList<String> principals = new ArrayList<>();
            Connection connection = session.getConnection();
            if (connection.getPeerCertificates().length < 1) {
                Log.debug("SASLAuthentication: EXTERNAL authentication requested, but no certificates found.");
                authenticationFailed(session, Failure.NOT_AUTHORIZED);
                return Status.failed; 
            }

            final KeyStore keyStore   = connection.getConfiguration().getIdentityStore().getStore();
            final KeyStore trustStore = connection.getConfiguration().getTrustStore().getStore();

            final X509Certificate trusted = CertificateManager.getEndEntityCertificate( connection.getPeerCertificates(), keyStore, trustStore );

            if (trusted == null) {
                Log.debug("SASLAuthentication: EXTERNAL authentication requested, but EE cert untrusted.");
                authenticationFailed(session, Failure.NOT_AUTHORIZED);
                return Status.failed;
            }
            principals.addAll(CertificateManager.getClientIdentities(trusted));

            if(principals.size() == 1) {
                principal = principals.get(0);
            } else if(principals.size() > 1) {
                Log.debug("SASLAuthentication: EXTERNAL authentication: more than one principal found, using first.");
                principal = principals.get(0);
            } else {
                Log.debug("SASLAuthentication: EXTERNAL authentication: No principals found.");
            }

            if (username == null || username.length() == 0) {
                // No username was provided, according to XEP-0178 we need to:
                //    * attempt to get it from the cert first
                //    * have the server assign one

                // There shouldn't be more than a few principals in here. One ideally
                // We set principal to the first one in the list to have a sane default
                // If this list is empty, then the cert had no identity at all, which
                // will cause an authorization failure
                for(String princ : principals) {
                    String u = AuthorizationManager.map(princ);
                    if(!u.equals(princ)) {
                        username = u;
                        principal = princ;
                        break;
                    }
                }
                if (username == null || username.length() == 0) {
                    // Still no username.  Punt.
                    username = principal;
                }
                Log.debug("SASLAuthentication: no username requested, using "+username);
            }

            //Its possible that either/both username and principal are null here
            //The providers should not allow a null authorization
            if (AuthorizationManager.authorize(username,principal)) {
                Log.debug("SASLAuthentication: "+principal+" authorized to "+username);
                authenticationSuccessful(session, username,  null);
                return Status.authenticated;
            }
        } else {
            Log.debug("SASLAuthentication: unknown session type. Cannot perform EXTERNAL authentication");
        }
        authenticationFailed(session, Failure.NOT_AUTHORIZED);
        return Status.failed;
    }
    
    public static boolean verifyCertificate(X509Certificate trustedCert, String hostname) {
        for (String identity : CertificateManager.getServerIdentities(trustedCert)) {
            // Verify that either the identity is the same as the hostname, or for wildcarded
            // identities that the hostname ends with .domainspecified or -is- domainspecified.
            if ((identity.startsWith("*.")
                 && (hostname.endsWith(identity.replace("*.", "."))
                     || hostname.equals(identity.replace("*.", ""))))
                    || hostname.equals(identity)) {
                return true;
            }
        }
        return false;
    }

    /**
     * @deprecated Use {@link #verifyCertificates(Certificate[], String, boolean)} instead.
     */
    @Deprecated
    public static boolean verifyCertificates(Certificate[] chain, String hostname) {
        return verifyCertificates( chain, hostname, true );
    }

    public static boolean verifyCertificates(Certificate[] chain, String hostname, boolean isS2S) {
        final CertificateStoreManager certificateStoreManager = XMPPServer.getInstance().getCertificateStoreManager();
        final ConnectionType connectionType = isS2S ? ConnectionType.SOCKET_S2S : ConnectionType.SOCKET_C2S;
        final KeyStore keyStore   = certificateStoreManager.getIdentityStore( connectionType ).getStore();
        final KeyStore trustStore = certificateStoreManager.getTrustStore( connectionType ).getStore();
        final X509Certificate trusted = CertificateManager.getEndEntityCertificate( chain, keyStore, trustStore );
        if (trusted != null) {
            return verifyCertificate(trusted, hostname);
        }
        return false;
    }

    private static Status doSharedSecretAuthentication(LocalSession session, Element doc) {
        String secretDigest;
        String response = doc.getTextTrim();
        if (response == null || response.length() == 0) {
            // No info was provided so send a challenge to get it
            sendChallenge(session, new byte[0]);
            return Status.needResponse;
        }

        // Parse data and obtain username & password
        String data = new String(StringUtils.decodeBase64(response), StandardCharsets.UTF_8);
        StringTokenizer tokens = new StringTokenizer(data, "\0");
        tokens.nextToken();
        secretDigest = tokens.nextToken();
        if (authenticateSharedSecret(secretDigest)) {
            authenticationSuccessful(session, null, null);
            return Status.authenticated;
        }
        // Otherwise, authentication failed.
        authenticationFailed(session, Failure.NOT_AUTHORIZED);
        return Status.failed;
    }

    private static void sendChallenge(Session session, byte[] challenge) {
        StringBuilder reply = new StringBuilder(250);
        if (challenge == null) {
            challenge = new byte[0];
        }
        String challenge_b64 = StringUtils.encodeBase64(challenge).trim();
        if ("".equals(challenge_b64)) {
            challenge_b64 = "="; // Must be padded if null
        }
        reply.append(
                "<challenge xmlns=\"urn:ietf:params:xml:ns:xmpp-sasl\">");
        reply.append(challenge_b64);
        reply.append("</challenge>");
        session.deliverRawText(reply.toString());
    }

    private static void authenticationSuccessful(LocalSession session, String username,
            byte[] successData) {
        if (username != null && LockOutManager.getInstance().isAccountDisabled(username)) {
            // Interception!  This person is locked out, fail instead!
            LockOutManager.getInstance().recordFailedLogin(username);
            authenticationFailed(session, Failure.ACCOUNT_DISABLED);
            return;
        }
        StringBuilder reply = new StringBuilder(80);
        reply.append("<success xmlns=\"urn:ietf:params:xml:ns:xmpp-sasl\"");
        if (successData != null) {
            String successData_b64 = StringUtils.encodeBase64(successData).trim();
            reply.append('>').append(successData_b64).append("</success>");
        }
        else {
            reply.append("/>");
        }
        session.deliverRawText( reply.toString() );
        // We only support SASL for c2s
        if (session instanceof ClientSession) {
            ((LocalClientSession) session).setAuthToken(new AuthToken(username));
        }
        else if (session instanceof IncomingServerSession) {
            String hostname = username;
            // Add the validated domain as a valid domain. The remote server can
            // now send packets from this address
            ((LocalIncomingServerSession) session).addValidatedDomain(hostname);
            Log.info("Inbound Server {} authenticated (via TLS)", username);
        }
    }

    private static void authenticationFailed(LocalSession session, Failure failure) {
        StringBuilder reply = new StringBuilder(80);
        reply.append("<failure xmlns=\"urn:ietf:params:xml:ns:xmpp-sasl\"><");
        reply.append(failure.toString());
        reply.append("/></failure>");
        session.deliverRawText(reply.toString());
        // Give a number of retries before closing the connection
        Integer retries = (Integer) session.getSessionData("authRetries");
        if (retries == null) {
            retries = 1;
        }
        else {
            retries = retries + 1;
        }
        session.setSessionData("authRetries", retries);
        if (retries >= JiveGlobals.getIntProperty("xmpp.auth.retries", 3) ) {
            // Close the connection
            session.close();
        }
    }

    /**
     * Adds a new SASL mechanism to the list of supported SASL mechanisms by the server. The
     * new mechanism will be offered to clients and connection managers as stream features.<p>
     *
     * Note: this method simply registers the SASL mechanism to be advertised as a supported
     * mechanism by Openfire. Actual SASL handling is done by Java itself, so you must add
     * the provider to Java.
     *
     * @param mechanism the new SASL mechanism.
     */
    public static void addSupportedMechanism(String mechanism) {
        mechanisms.add(mechanism);
    }

    /**
     * Removes a SASL mechanism from the list of supported SASL mechanisms by the server.
     *
     * @param mechanism the SASL mechanism to remove.
     */
    public static void removeSupportedMechanism(String mechanism) {
        mechanisms.remove(mechanism);
    }

    /**
     * Returns the list of supported SASL mechanisms by the server. Note that Java may have
     * support for more mechanisms but some of them may not be returned since a special setup
     * is required that might be missing. Use {@link #addSupportedMechanism(String)} to add
     * new SASL mechanisms.
     *
     * @return the list of supported SASL mechanisms by the server.
     */
    public static Set<String> getSupportedMechanisms() {
        Set<String> answer = new HashSet<>(mechanisms);
        // Clean up not-available mechanisms
        for (Iterator<String> it=answer.iterator(); it.hasNext();) {
            String mech = it.next();
            if (mech.equals("CRAM-MD5") || mech.equals("DIGEST-MD5")) {
                // Check if the user provider in use supports passwords retrieval. Accessing
                // to the users passwords will be required by the CallbackHandler
                if (!AuthFactory.supportsPasswordRetrieval()) {
                    it.remove();
                }
            }
            else if (mech.equals("SCRAM-SHA-1")) {
                if (!AuthFactory.supportsPasswordRetrieval() && !AuthFactory.supportsScram()) {
                    it.remove();
                }
            }
            else if (mech.equals("ANONYMOUS")) {
                // Check anonymous is supported
                if (!XMPPServer.getInstance().getIQAuthHandler().isAnonymousAllowed()) {
                    it.remove();
                }
            }
            else if (mech.equals("JIVE-SHAREDSECRET")) {
                // Check shared secret is supported
                if (!isSharedSecretAllowed()) {
                    it.remove();
                }
            }
        }
        return answer;
    }

    private static void initMechanisms() {
        // Convert XML based provider setup to Database based
        JiveGlobals.migrateProperty("sasl.mechs");
        JiveGlobals.migrateProperty("sasl.gssapi.debug");
        JiveGlobals.migrateProperty("sasl.gssapi.config");
        JiveGlobals.migrateProperty("sasl.gssapi.useSubjectCredsOnly");

        mechanisms = new HashSet<>();
        String available = JiveGlobals.getProperty("sasl.mechs");
        if (available == null) {
            mechanisms.add("ANONYMOUS");
            mechanisms.add("PLAIN");
            mechanisms.add("DIGEST-MD5");
            mechanisms.add("CRAM-MD5");
            mechanisms.add("SCRAM-SHA-1");
            mechanisms.add("JIVE-SHAREDSECRET");
        }
        else {
            StringTokenizer st = new StringTokenizer(available, " ,\t\n\r\f");
            while (st.hasMoreTokens()) {
                String mech = st.nextToken().toUpperCase();
                // Check that the mech is a supported mechansim. Maybe we shouldnt check this and allow any?
                if (mech.equals("ANONYMOUS") ||
                        mech.equals("PLAIN") ||
                        mech.equals("DIGEST-MD5") ||
                        mech.equals("CRAM-MD5") ||
                        mech.equals("SCRAM-SHA-1") ||
                        mech.equals("GSSAPI") ||
                        mech.equals("EXTERNAL") ||
                        mech.equals("JIVE-SHAREDSECRET")) 
                {
                    Log.debug("SASLAuthentication: Added " + mech + " to mech list");
                    mechanisms.add(mech);
                }
            }

            if (mechanisms.contains("GSSAPI")) {
                if (JiveGlobals.getProperty("sasl.gssapi.config") != null) {
                    System.setProperty("java.security.krb5.debug",
                            JiveGlobals.getProperty("sasl.gssapi.debug", "false"));
                    System.setProperty("java.security.auth.login.config",
                            JiveGlobals.getProperty("sasl.gssapi.config"));
                    System.setProperty("javax.security.auth.useSubjectCredsOnly",
                            JiveGlobals.getProperty("sasl.gssapi.useSubjectCredsOnly", "false"));
                }
                else {
                    //Not configured, remove the option.
                    Log.debug("SASLAuthentication: Removed GSSAPI from mech list");
                    mechanisms.remove("GSSAPI");
                }
            }
        }
        //Add our providers to the Security class
        Security.addProvider(new org.jivesoftware.openfire.sasl.SaslProvider());
    }
}
=======
/**
 * $RCSfile$
 * $Revision: $
 * $Date: $
 *
 * Copyright (C) 2005-2008 Jive Software. All rights reserved.
 *
 * Licensed under the Apache License, Version 2.0 (the "License");
 * you may not use this file except in compliance with the License.
 * You may obtain a copy of the License at
 *
 *     http://www.apache.org/licenses/LICENSE-2.0
 *
 * Unless required by applicable law or agreed to in writing, software
 * distributed under the License is distributed on an "AS IS" BASIS,
 * WITHOUT WARRANTIES OR CONDITIONS OF ANY KIND, either express or implied.
 * See the License for the specific language governing permissions and
 * limitations under the License.
 */

package org.jivesoftware.openfire.net;

import java.net.UnknownHostException;
import java.nio.charset.StandardCharsets;
import java.security.KeyStore;
import java.security.Security;
import java.security.cert.Certificate;
import java.security.cert.X509Certificate;
import java.util.ArrayList;
import java.util.HashSet;
import java.util.Iterator;
import java.util.Map;
import java.util.Set;
import java.util.StringTokenizer;
import java.util.TreeMap;
import java.util.regex.Pattern;

import javax.security.sasl.Sasl;
import javax.security.sasl.SaslException;
import javax.security.sasl.SaslServer;

import org.dom4j.DocumentHelper;
import org.dom4j.Element;
import org.dom4j.Namespace;
import org.dom4j.QName;
import org.jivesoftware.openfire.Connection;
import org.jivesoftware.openfire.XMPPServer;
import org.jivesoftware.openfire.auth.AuthFactory;
import org.jivesoftware.openfire.auth.AuthToken;
import org.jivesoftware.openfire.auth.AuthorizationManager;
import org.jivesoftware.openfire.keystore.Purpose;
import org.jivesoftware.openfire.lockout.LockOutManager;
import org.jivesoftware.openfire.session.ClientSession;
import org.jivesoftware.openfire.session.ConnectionSettings;
import org.jivesoftware.openfire.session.IncomingServerSession;
import org.jivesoftware.openfire.session.LocalClientSession;
import org.jivesoftware.openfire.session.LocalIncomingServerSession;
import org.jivesoftware.openfire.session.LocalSession;
import org.jivesoftware.openfire.session.Session;
import org.jivesoftware.util.CertificateManager;
import org.jivesoftware.util.JiveGlobals;
import org.jivesoftware.util.StringUtils;
import org.slf4j.Logger;
import org.slf4j.LoggerFactory;

/**
 * SASLAuthentication is responsible for returning the available SASL mechanisms to use and for
 * actually performing the SASL authentication.<p>
 *
 * The list of available SASL mechanisms is determined by:
 * <ol>
 *      <li>The type of {@link org.jivesoftware.openfire.user.UserProvider} being used since
 *      some SASL mechanisms require the server to be able to retrieve user passwords</li>
 *      <li>Whether anonymous logins are enabled or not.</li>
 *      <li>Whether shared secret authentication is enabled or not.</li>
 *      <li>Whether the underlying connection has been secured or not.</li>
 * </ol>
 *
 * @author Hao Chen
 * @author Gaston Dombiak
 */
public class SASLAuthentication {

	private static final Logger Log = LoggerFactory.getLogger(SASLAuthentication.class);

    // http://stackoverflow.com/questions/8571501/how-to-check-whether-the-string-is-base64-encoded-or-not
    // plus an extra regex alternative to catch a single equals sign ('=', see RFC 6120 6.4.2)
    private static final Pattern BASE64_ENCODED = Pattern.compile("^(=|([A-Za-z0-9+/]{4})*([A-Za-z0-9+/]{4}|[A-Za-z0-9+/]{3}=|[A-Za-z0-9+/]{2}==))$");

    private static final String SASL_NAMESPACE = "xmlns=\"urn:ietf:params:xml:ns:xmpp-sasl\"";

    private static Map<String, ElementType> typeMap = new TreeMap<>();

    private static Set<String> mechanisms = null;

    static {
        initMechanisms();
    }

    public enum ElementType {

        ABORT("abort"), AUTH("auth"), RESPONSE("response"), CHALLENGE("challenge"), FAILURE("failure"), UNDEF("");

        private String name = null;

        @Override
		public String toString() {
            return name;
        }

        private ElementType(String name) {
            this.name = name;
            typeMap.put(this.name, this);
        }

        public static ElementType valueof(String name) {
            if (name == null) {
                return UNDEF;
            }
            ElementType e = typeMap.get(name);
            return e != null ? e : UNDEF;
        }
    }

    private enum Failure {

        ABORTED("aborted"),
        ACCOUNT_DISABLED("account-disabled"),
        CREDENTIALS_EXPIRED("credentials-expired"),
        ENCRYPTION_REQUIRED("encryption-required"),
        INCORRECT_ENCODING("incorrect-encoding"),
        INVALID_AUTHZID("invalid-authzid"),
        INVALID_MECHANISM("invalid-mechanism"),
        MALFORMED_REQUEST("malformed-request"),
        MECHANISM_TOO_WEAK("mechanism-too-weak"),
        NOT_AUTHORIZED("not-authorized"),
        TEMPORARY_AUTH_FAILURE("temporary-auth-failure");

        private String name = null;

        private Failure(String name) {
            this.name = name;
        }

        @Override
        public String toString() {
            return name;
        }
    }

    public enum Status {
        /**
         * Entity needs to respond last challenge. Session is still negotiating
         * SASL authentication.
         */
        needResponse,
        /**
         * SASL negotiation has failed. The entity may retry a few times before the connection
         * is closed.
         */
        failed,
        /**
         * SASL negotiation has been successful.
         */
        authenticated;
    }

    /**
     * Returns a string with the valid SASL mechanisms available for the specified session. If
     * the session's connection is not secured then only include the SASL mechanisms that don't
     * require TLS.
     *
     * @param session The current session
     *
     * @return a string with the valid SASL mechanisms available for the specified session.
     */
    public static String getSASLMechanisms(LocalSession session) {
        if (!(session instanceof ClientSession) && !(session instanceof IncomingServerSession)) {
            return "";
        }
        Element mechs = getSASLMechanismsElement(session);
        return mechs.asXML();
    }

    public static Element getSASLMechanismsElement(Session session) {
        if (!(session instanceof ClientSession) && !(session instanceof IncomingServerSession)) {
            return null;
        }

        Element mechs = DocumentHelper.createElement( new QName( "mechanisms",
                new Namespace( "", "urn:ietf:params:xml:ns:xmpp-sasl" ) ) );
        if (session instanceof LocalIncomingServerSession) {
            // Server connections don't follow the same rules as clients
            if (session.isSecure()) {
                LocalIncomingServerSession svr = (LocalIncomingServerSession)session;
                final KeyStore keyStore   = SSLConfig.getStore( Purpose.SOCKETBASED_IDENTITYSTORE );
                final KeyStore trustStore = SSLConfig.getStore( Purpose.SOCKETBASED_S2S_TRUSTSTORE );
                final X509Certificate trusted = CertificateManager.getEndEntityCertificate( svr.getConnection().getPeerCertificates(), keyStore, trustStore );

                boolean haveTrustedCertificate = trusted != null;
                if (trusted != null && svr.getDefaultIdentity() != null) {
                    haveTrustedCertificate = verifyCertificate(trusted, svr.getDefaultIdentity());
                }
                if (haveTrustedCertificate) {
                    // Offer SASL EXTERNAL only if TLS has already been negotiated and the peer has a trusted cert.
                    Element mechanism = mechs.addElement("mechanism");
                    mechanism.setText("EXTERNAL");
                }
            }
        }
        else {
            for (String mech : getSupportedMechanisms()) {
                Element mechanism = mechs.addElement("mechanism");
                mechanism.setText(mech);
            }
        }
        return mechs;
    }

    /**
     * Handles the SASL authentication packet. The entity may be sending an initial
     * authentication request or a response to a challenge made by the server. The returned
     * value indicates whether the authentication has finished either successfully or not or
     * if the entity is expected to send a response to a challenge.
     *
     * @param session the session that is authenticating with the server.
     * @param doc the stanza sent by the authenticating entity.
     * @return value that indicates whether the authentication has finished either successfully
     *         or not or if the entity is expected to send a response to a challenge.
     */
    public static Status handle(LocalSession session, Element doc) {
        Status status;
        String mechanism;
        if (doc.getNamespace().asXML().equals(SASL_NAMESPACE)) {
            ElementType type = ElementType.valueof(doc.getName());
            switch (type) {
                case ABORT:
                    authenticationFailed(session, Failure.ABORTED);
                    status = Status.failed;
                    break;
                case AUTH:
                    mechanism = doc.attributeValue("mechanism");
                    // http://xmpp.org/rfcs/rfc6120.html#sasl-errors-invalid-mechanism
                    // The initiating entity did not specify a mechanism
                    if (mechanism == null) {
                        authenticationFailed(session, Failure.INVALID_MECHANISM);
                        status = Status.failed;
                        break;
                    }
                    // Store the requested SASL mechanism by the client
                    session.setSessionData("SaslMechanism", mechanism);
                    //Log.debug("SASLAuthentication.doHandshake() AUTH entered: "+mechanism);
                    if (mechanism.equalsIgnoreCase("ANONYMOUS") &&
                            mechanisms.contains("ANONYMOUS")) {
                        status = doAnonymousAuthentication(session);
                    }
                    else if (mechanism.equalsIgnoreCase("EXTERNAL")) {
                        status = doExternalAuthentication(session, doc);
                    }
                    else if (mechanisms.contains(mechanism)) {
                        // The selected SASL mechanism requires the server to send a challenge
                        // to the client
                        try {
                            Map<String, String> props = new TreeMap<>();
                            props.put(Sasl.QOP, "auth");
                            if (mechanism.equals("GSSAPI")) {
                                props.put(Sasl.SERVER_AUTH, "TRUE");
                            }
                            SaslServer ss = Sasl.createSaslServer(mechanism, "xmpp",
                                    session.getServerName(), props,
                                    new XMPPCallbackHandler());

                            if (ss == null) {
                                authenticationFailed(session, Failure.INVALID_MECHANISM);
                                return Status.failed;
                            }

                            // evaluateResponse doesn't like null parameter
                            byte[] token = new byte[0];
                            String value = doc.getTextTrim();
                            if (value.length() > 0) {
                                if (!BASE64_ENCODED.matcher(value).matches()) {
                                    authenticationFailed(session, Failure.INCORRECT_ENCODING);
                                    return Status.failed;
                                }
                                // If auth request includes a value then validate it
                                token = StringUtils.decodeBase64(value);
                                if (token == null) {
                                    token = new byte[0];
                                }
                            }
                            if (mechanism.equals("DIGEST-MD5")) {
                                // RFC2831 (DIGEST-MD5) says the client MAY provide an initial response on subsequent
                                // authentication. Java SASL does not (currently) support this and thows an exception
                                // if we try.  This violates the RFC, so we just strip any initial token.
                                token = new byte[0];
                            }
                            byte[] challenge = ss.evaluateResponse(token);
                            if (ss.isComplete()) {
                                authenticationSuccessful(session, ss.getAuthorizationID(),
                                    challenge);
                                status = Status.authenticated;
                            }
                            else {
                                // Send the challenge
                                sendChallenge(session, challenge);
                                status = Status.needResponse;
                            }
                            session.setSessionData("SaslServer", ss);
                        }
                        catch (SaslException e) {
                        	Log.info("User Login Failed. " + e.getMessage());
                            authenticationFailed(session, Failure.NOT_AUTHORIZED);
                            status = Status.failed;
                        }
                    }
                    else {
                        Log.warn("Client wants to do a MECH we don't support: '" +
                                mechanism + "'");
                        authenticationFailed(session, Failure.INVALID_MECHANISM);
                        status = Status.failed;
                    }
                    break;
                case RESPONSE:
                    // Store the requested SASL mechanism by the client
                    mechanism = (String) session.getSessionData("SaslMechanism");
                    if (mechanism.equalsIgnoreCase("EXTERNAL")) {
                        status = doExternalAuthentication(session, doc);
                    }
                    else if (mechanism.equalsIgnoreCase("JIVE-SHAREDSECRET")) {
                        status = doSharedSecretAuthentication(session, doc);
                    }
                    else if (mechanisms.contains(mechanism)) {
                        SaslServer ss = (SaslServer) session.getSessionData("SaslServer");
                        if (ss != null) {
                            boolean ssComplete = ss.isComplete();
                            String response = doc.getTextTrim();
                            if (response.length() > 0) {
                                if (!BASE64_ENCODED.matcher(response).matches()) {
                                    authenticationFailed(session, Failure.INCORRECT_ENCODING);
                                    return Status.failed;
                                }
                            }
                            try {
                                if (ssComplete) {
                                    authenticationSuccessful(session, ss.getAuthorizationID(),
                                            null);
                                    status = Status.authenticated;
                                }
                                else {
                                    byte[] data = StringUtils.decodeBase64(response);
                                    if (data == null) {
                                        data = new byte[0];
                                    }
                                    byte[] challenge = ss.evaluateResponse(data);
                                    if (ss.isComplete()) {
                                        authenticationSuccessful(session, ss.getAuthorizationID(),
                                                challenge);
                                        status = Status.authenticated;
                                    }
                                    else {
                                        // Send the challenge
                                        sendChallenge(session, challenge);
                                        status = Status.needResponse;
                                    }
                                }
                            }
                            catch (SaslException e) {
                                Log.debug("SASLAuthentication: SaslException", e);
                                authenticationFailed(session, Failure.NOT_AUTHORIZED);
                                status = Status.failed;
                            }
                        }
                        else {
                            Log.error("SaslServer is null, should be valid object instead.");
                            authenticationFailed(session, Failure.NOT_AUTHORIZED);
                            status = Status.failed;
                        }
                    }
                    else {
                        Log.warn(
                                "Client responded to a MECH we don't support: '" + mechanism + "'");
                        authenticationFailed(session, Failure.INVALID_MECHANISM);
                        status = Status.failed;
                    }
                    break;
                default:
                    authenticationFailed(session, Failure.NOT_AUTHORIZED);
                    status = Status.failed;
                    // Ignore
                    break;
            }
        }
        else {
            Log.debug("SASLAuthentication: Unknown namespace sent in auth element: " + doc.asXML());
            authenticationFailed(session, Failure.MALFORMED_REQUEST);
            status = Status.failed;
        }
        // Check if SASL authentication has finished so we can clean up temp information
        if (status == Status.failed || status == Status.authenticated) {
            // Remove the SaslServer from the Session
            session.removeSessionData("SaslServer");
            // Remove the requested SASL mechanism by the client
            session.removeSessionData("SaslMechanism");
        }
        return status;
    }

    /**
     * Returns true if shared secret authentication is enabled. Shared secret
     * authentication creates an anonymous session, but requires that the authenticating
     * entity know a shared secret key. The client sends a digest of the secret key,
     * which is compared against a digest of the local shared key.
     *
     * @return true if shared secret authentication is enabled.
     */
    public static boolean isSharedSecretAllowed() {
        return JiveGlobals.getBooleanProperty("xmpp.auth.sharedSecretEnabled");
    }

    /**
     * Sets whether shared secret authentication is enabled. Shared secret
     * authentication creates an anonymous session, but requires that the authenticating
     * entity know a shared secret key. The client sends a digest of the secret key,
     * which is compared against a digest of the local shared key.
     *
     * @param sharedSecretAllowed true if shared secret authentication should be enabled.
     */
    public static void setSharedSecretAllowed(boolean sharedSecretAllowed) {
        JiveGlobals.setProperty("xmpp.auth.sharedSecretEnabled", sharedSecretAllowed ? "true" : "false");
    }

    /**
     * Returns the shared secret value, or <tt>null</tt> if shared secret authentication is
     * disabled. If this is the first time the shared secret value has been requested (and
     * shared secret auth is enabled), the key will be randomly generated and stored in the
     * property <tt>xmpp.auth.sharedSecret</tt>.
     *
     * @return the shared secret value.
     */
    public static String getSharedSecret() {
        if (!isSharedSecretAllowed()) {
            return null;
        }
        String sharedSecret = JiveGlobals.getProperty("xmpp.auth.sharedSecret");
        if (sharedSecret == null) {
            sharedSecret = StringUtils.randomString(8);
            JiveGlobals.setProperty("xmpp.auth.sharedSecret", sharedSecret);
        }
        return sharedSecret;
    }

    /**
     * Returns true if the supplied digest matches the shared secret value. The digest
     * must be an MD5 hash of the secret key, encoded as hex. This value is supplied
     * by clients attempting shared secret authentication.
     *
     * @param digest the MD5 hash of the secret key, encoded as hex.
     * @return true if authentication succeeds.
     */
    public static boolean authenticateSharedSecret(String digest) {
        if (!isSharedSecretAllowed()) {
            return false;
        }
        String sharedSecert = getSharedSecret();
        return StringUtils.hash(sharedSecert).equals( digest );
    }


    private static Status doAnonymousAuthentication(LocalSession session) {
        if (XMPPServer.getInstance().getIQAuthHandler().isAnonymousAllowed()) {
            // Verify that client can connect from his IP address
            boolean forbidAccess = false;
            try {
                String hostAddress = session.getConnection().getHostAddress();
                if (!LocalClientSession.getAllowedAnonymIPs().isEmpty() &&
                        !LocalClientSession.getAllowedAnonymIPs().containsKey(hostAddress)) {
                    byte[] address = session.getConnection().getAddress();
                    String range1 = (address[0] & 0xff) + "." + (address[1] & 0xff) + "." +
                            (address[2] & 0xff) +
                            ".*";
                    String range2 = (address[0] & 0xff) + "." + (address[1] & 0xff) + ".*.*";
                    String range3 = (address[0] & 0xff) + ".*.*.*";
                    if (!LocalClientSession.getAllowedAnonymIPs().containsKey(range1) &&
                            !LocalClientSession.getAllowedAnonymIPs().containsKey(range2) &&
                            !LocalClientSession.getAllowedAnonymIPs().containsKey(range3)) {
                        forbidAccess = true;
                    }
                }
            } catch (UnknownHostException e) {
                forbidAccess = true;
            }
            if (forbidAccess) {
                authenticationFailed(session, Failure.NOT_AUTHORIZED);
                return Status.failed;
            }
            // Just accept the authentication :)
            authenticationSuccessful(session, null, null);
            return Status.authenticated;
        }
        else {
            // anonymous login is disabled so close the connection
            authenticationFailed(session, Failure.NOT_AUTHORIZED);
            return Status.failed;
        }
    }

    private static Status doExternalAuthentication(LocalSession session, Element doc) {
        // At this point the connection has already been secured using TLS

        if (session instanceof IncomingServerSession) {

            String hostname = doc.getTextTrim();
            if (hostname == null || hostname.length() == 0) {
                // No hostname was provided so send a challenge to get it
                sendChallenge(session, new byte[0]);
                return Status.needResponse;
            }
    
            hostname = new String(StringUtils.decodeBase64(hostname), StandardCharsets.UTF_8);
            if (hostname.length() == 0) {
                hostname = null;
            }
            try {
                LocalIncomingServerSession svr = (LocalIncomingServerSession)session;
                String defHostname = svr.getDefaultIdentity();
                if (hostname == null) {
                    hostname = defHostname;
                } else if (!hostname.equals(defHostname)) {
                    // Mismatch; really odd.
                    Log.info("SASLAuthentication rejected from='{}' and authzid='{}'", hostname, defHostname);
                    authenticationFailed(session, Failure.NOT_AUTHORIZED);
                    return Status.failed; 
                }
            } catch(Exception e) {
                // Erm. Nothing?
            }
            if (hostname == null) {
                Log.info("No authzid supplied for anonymous session.");
                authenticationFailed(session, Failure.NOT_AUTHORIZED);
                return Status.failed;
            }
            // Check if certificate validation is disabled for s2s
            // Flag that indicates if certificates of the remote server should be validated.
            // Disabling certificate validation is not recommended for production environments.
            boolean verify =
                    JiveGlobals.getBooleanProperty(ConnectionSettings.Server.TLS_CERTIFICATE_VERIFY, true);
            if (!verify) {
                authenticationSuccessful(session, hostname, null);
                return Status.authenticated;
            } else if(verifyCertificates(session.getConnection().getPeerCertificates(), hostname, true)) {
                authenticationSuccessful(session, hostname, null);
                LocalIncomingServerSession s = (LocalIncomingServerSession)session;
                if (s != null) {
                    s.tlsAuth();
                }
                return Status.authenticated;
            }
        }
        else if (session instanceof LocalClientSession) {
            // Client EXTERNAL login
            Log.debug("SASLAuthentication: EXTERNAL authentication via SSL certs for c2s connection");
            
            // This may be null, we will deal with that later
            String username = new String(StringUtils.decodeBase64(doc.getTextTrim()), StandardCharsets.UTF_8);
            String principal = "";
            ArrayList<String> principals = new ArrayList<>();
            Connection connection = session.getConnection();
            if (connection.getPeerCertificates().length < 1) {
                Log.debug("SASLAuthentication: EXTERNAL authentication requested, but no certificates found.");
                authenticationFailed(session, Failure.NOT_AUTHORIZED);
                return Status.failed; 
            }

            final KeyStore keyStore   = SSLConfig.getStore( Purpose.SOCKETBASED_IDENTITYSTORE );
            final KeyStore trustStore = SSLConfig.getStore( Purpose.SOCKETBASED_C2S_TRUSTSTORE );
            final X509Certificate trusted = CertificateManager.getEndEntityCertificate( connection.getPeerCertificates(), keyStore, trustStore );

            if (trusted == null) {
                Log.debug("SASLAuthentication: EXTERNAL authentication requested, but EE cert untrusted.");
                authenticationFailed(session, Failure.NOT_AUTHORIZED);
                return Status.failed;
            }
            principals.addAll(CertificateManager.getClientIdentities(trusted));

            if(principals.size() == 1) {
                principal = principals.get(0);
            } else if(principals.size() > 1) {
                Log.debug("SASLAuthentication: EXTERNAL authentication: more than one principal found, using first.");
                principal = principals.get(0);
            } else {
                Log.debug("SASLAuthentication: EXTERNAL authentication: No principals found.");
            }

            if (username == null || username.length() == 0) {
                // No username was provided, according to XEP-0178 we need to:
                //    * attempt to get it from the cert first
                //    * have the server assign one

                // There shouldn't be more than a few principals in here. One ideally
                // We set principal to the first one in the list to have a sane default
                // If this list is empty, then the cert had no identity at all, which
                // will cause an authorization failure
                for(String princ : principals) {
                    String u = AuthorizationManager.map(princ);
                    if(!u.equals(princ)) {
                        username = u;
                        principal = princ;
                        break;
                    }
                }
                if (username == null || username.length() == 0) {
                    // Still no username.  Punt.
                    username = principal;
                }
                Log.debug("SASLAuthentication: no username requested, using "+username);
            }

            //Its possible that either/both username and principal are null here
            //The providers should not allow a null authorization
            if (AuthorizationManager.authorize(username,principal)) {
                Log.debug("SASLAuthentication: "+principal+" authorized to "+username);
                authenticationSuccessful(session, username,  null);
                return Status.authenticated;
            }
        } else {
            Log.debug("SASLAuthentication: unknown session type. Cannot perform EXTERNAL authentication");
        }
        authenticationFailed(session, Failure.NOT_AUTHORIZED);
        return Status.failed;
    }
    
    public static boolean verifyCertificate(X509Certificate trustedCert, String hostname) {
        for (String identity : CertificateManager.getServerIdentities(trustedCert)) {
            // Verify that either the identity is the same as the hostname, or for wildcarded
            // identities that the hostname ends with .domainspecified or -is- domainspecified.
            if ((identity.startsWith("*.")
                 && (hostname.endsWith(identity.replace("*.", "."))
                     || hostname.equals(identity.replace("*.", ""))))
                    || hostname.equals(identity)) {
                return true;
            }
        }
        return false;
    }

    public static boolean verifyCertificates(Certificate[] chain, String hostname, boolean isS2S) {
        final KeyStore keyStore   = SSLConfig.getStore( Purpose.SOCKETBASED_IDENTITYSTORE );
        final KeyStore trustStore = SSLConfig.getStore( isS2S ? Purpose.SOCKETBASED_S2S_TRUSTSTORE : Purpose.SOCKETBASED_C2S_TRUSTSTORE );
        final X509Certificate trusted = CertificateManager.getEndEntityCertificate( chain, keyStore, trustStore );
        if (trusted != null) {
            return verifyCertificate(trusted, hostname);
        }
        return false;
    }

    private static Status doSharedSecretAuthentication(LocalSession session, Element doc) {
        String secretDigest;
        String response = doc.getTextTrim();
        if (response == null || response.length() == 0) {
            // No info was provided so send a challenge to get it
            sendChallenge(session, new byte[0]);
            return Status.needResponse;
        }

        // Parse data and obtain username & password
        String data = new String(StringUtils.decodeBase64(response), StandardCharsets.UTF_8);
        StringTokenizer tokens = new StringTokenizer(data, "\0");
        tokens.nextToken();
        secretDigest = tokens.nextToken();
        if (authenticateSharedSecret(secretDigest)) {
            authenticationSuccessful(session, null, null);
            return Status.authenticated;
        }
        // Otherwise, authentication failed.
        authenticationFailed(session, Failure.NOT_AUTHORIZED);
        return Status.failed;
    }

    private static void sendChallenge(Session session, byte[] challenge) {
        StringBuilder reply = new StringBuilder(250);
        if (challenge == null) {
            challenge = new byte[0];
        }
        String challenge_b64 = StringUtils.encodeBase64(challenge).trim();
        if ("".equals(challenge_b64)) {
            challenge_b64 = "="; // Must be padded if null
        }
        reply.append(
                "<challenge xmlns=\"urn:ietf:params:xml:ns:xmpp-sasl\">");
        reply.append(challenge_b64);
        reply.append("</challenge>");
        session.deliverRawText(reply.toString());
    }

    private static void authenticationSuccessful(LocalSession session, String username,
            byte[] successData) {
        if (username != null && LockOutManager.getInstance().isAccountDisabled(username)) {
            // Interception!  This person is locked out, fail instead!
            LockOutManager.getInstance().recordFailedLogin(username);
            authenticationFailed(session, Failure.ACCOUNT_DISABLED);
            return;
        }
        StringBuilder reply = new StringBuilder(80);
        reply.append("<success xmlns=\"urn:ietf:params:xml:ns:xmpp-sasl\"");
        if (successData != null) {
            String successData_b64 = StringUtils.encodeBase64(successData).trim();
            reply.append('>').append(successData_b64).append("</success>");
        }
        else {
            reply.append("/>");
        }
        session.deliverRawText( reply.toString() );
        // We only support SASL for c2s
        if (session instanceof ClientSession) {
            ((LocalClientSession) session).setAuthToken(new AuthToken(username));
        }
        else if (session instanceof IncomingServerSession) {
            String hostname = username;
            // Add the validated domain as a valid domain. The remote server can
            // now send packets from this address
            ((LocalIncomingServerSession) session).addValidatedDomain(hostname);
            Log.info("Inbound Server {} authenticated (via TLS)", username);
        }
    }

    private static void authenticationFailed(LocalSession session, Failure failure) {
        StringBuilder reply = new StringBuilder(80);
        reply.append("<failure xmlns=\"urn:ietf:params:xml:ns:xmpp-sasl\"><");
        reply.append(failure.toString());
        reply.append("/></failure>");
        session.deliverRawText(reply.toString());
        // Give a number of retries before closing the connection
        Integer retries = (Integer) session.getSessionData("authRetries");
        if (retries == null) {
            retries = 1;
        }
        else {
            retries = retries + 1;
        }
        session.setSessionData("authRetries", retries);
        if (retries >= JiveGlobals.getIntProperty("xmpp.auth.retries", 3) ) {
            // Close the connection
            session.close();
        }
    }

    /**
     * Adds a new SASL mechanism to the list of supported SASL mechanisms by the server. The
     * new mechanism will be offered to clients and connection managers as stream features.<p>
     *
     * Note: this method simply registers the SASL mechanism to be advertised as a supported
     * mechanism by Openfire. Actual SASL handling is done by Java itself, so you must add
     * the provider to Java.
     *
     * @param mechanism the new SASL mechanism.
     */
    public static void addSupportedMechanism(String mechanism) {
        mechanisms.add(mechanism);
    }

    /**
     * Removes a SASL mechanism from the list of supported SASL mechanisms by the server.
     *
     * @param mechanism the SASL mechanism to remove.
     */
    public static void removeSupportedMechanism(String mechanism) {
        mechanisms.remove(mechanism);
    }

    /**
     * Returns the list of supported SASL mechanisms by the server. Note that Java may have
     * support for more mechanisms but some of them may not be returned since a special setup
     * is required that might be missing. Use {@link #addSupportedMechanism(String)} to add
     * new SASL mechanisms.
     *
     * @return the list of supported SASL mechanisms by the server.
     */
    public static Set<String> getSupportedMechanisms() {
        Set<String> answer = new HashSet<>(mechanisms);
        // Clean up not-available mechanisms
        for (Iterator<String> it=answer.iterator(); it.hasNext();) {
            String mech = it.next();
            if (mech.equals("CRAM-MD5") || mech.equals("DIGEST-MD5")) {
                // Check if the user provider in use supports passwords retrieval. Accessing
                // to the users passwords will be required by the CallbackHandler
                if (!AuthFactory.supportsPasswordRetrieval()) {
                    it.remove();
                }
            }
            else if (mech.equals("SCRAM-SHA-1")) {
                if (!AuthFactory.supportsPasswordRetrieval() && !AuthFactory.supportsScram()) {
                    it.remove();
                }
            }
            else if (mech.equals("ANONYMOUS")) {
                // Check anonymous is supported
                if (!XMPPServer.getInstance().getIQAuthHandler().isAnonymousAllowed()) {
                    it.remove();
                }
            }
            else if (mech.equals("JIVE-SHAREDSECRET")) {
                // Check shared secret is supported
                if (!isSharedSecretAllowed()) {
                    it.remove();
                }
            }
        }
        return answer;
    }

    private static void initMechanisms() {
        // Convert XML based provider setup to Database based
        JiveGlobals.migrateProperty("sasl.mechs");
        JiveGlobals.migrateProperty("sasl.gssapi.debug");
        JiveGlobals.migrateProperty("sasl.gssapi.config");
        JiveGlobals.migrateProperty("sasl.gssapi.useSubjectCredsOnly");

        mechanisms = new HashSet<>();
        String available = JiveGlobals.getProperty("sasl.mechs");
        if (available == null) {
            mechanisms.add("ANONYMOUS");
            mechanisms.add("PLAIN");
            mechanisms.add("DIGEST-MD5");
            mechanisms.add("CRAM-MD5");
            mechanisms.add("SCRAM-SHA-1");
            mechanisms.add("JIVE-SHAREDSECRET");
        }
        else {
            StringTokenizer st = new StringTokenizer(available, " ,\t\n\r\f");
            while (st.hasMoreTokens()) {
                String mech = st.nextToken().toUpperCase();
                // Check that the mech is a supported mechansim. Maybe we shouldnt check this and allow any?
                if (mech.equals("ANONYMOUS") ||
                        mech.equals("PLAIN") ||
                        mech.equals("DIGEST-MD5") ||
                        mech.equals("CRAM-MD5") ||
                        mech.equals("SCRAM-SHA-1") ||
                        mech.equals("GSSAPI") ||
                        mech.equals("EXTERNAL") ||
                        mech.equals("JIVE-SHAREDSECRET")) 
                {
                    Log.debug("SASLAuthentication: Added " + mech + " to mech list");
                    mechanisms.add(mech);
                }
            }

            if (mechanisms.contains("GSSAPI")) {
                if (JiveGlobals.getProperty("sasl.gssapi.config") != null) {
                    System.setProperty("java.security.krb5.debug",
                            JiveGlobals.getProperty("sasl.gssapi.debug", "false"));
                    System.setProperty("java.security.auth.login.config",
                            JiveGlobals.getProperty("sasl.gssapi.config"));
                    System.setProperty("javax.security.auth.useSubjectCredsOnly",
                            JiveGlobals.getProperty("sasl.gssapi.useSubjectCredsOnly", "false"));
                }
                else {
                    //Not configured, remove the option.
                    Log.debug("SASLAuthentication: Removed GSSAPI from mech list");
                    mechanisms.remove("GSSAPI");
                }
            }
        }
        //Add our providers to the Security class
        Security.addProvider(new org.jivesoftware.openfire.sasl.SaslProvider());
    }
}
>>>>>>> 1ca70b61
<|MERGE_RESOLUTION|>--- conflicted
+++ resolved
@@ -1,4 +1,3 @@
-<<<<<<< HEAD
 /**
  * $RCSfile$
  * $Revision: $
@@ -196,8 +195,8 @@
             // Server connections don't follow the same rules as clients
             if (session.isSecure()) {
                 LocalIncomingServerSession svr = (LocalIncomingServerSession)session;
-                final KeyStore keyStore   = svr.getConnection().getConfiguration().getIdentityStore().getStore();
-                final KeyStore trustStore = svr.getConnection().getConfiguration().getTrustStore().getStore();
+                final KeyStore keyStore   = SSLConfig.getStore( Purpose.SOCKETBASED_IDENTITYSTORE );
+                final KeyStore trustStore = SSLConfig.getStore( Purpose.SOCKETBASED_S2S_TRUSTSTORE );
                 final X509Certificate trusted = CertificateManager.getEndEntityCertificate( svr.getConnection().getPeerCertificates(), keyStore, trustStore );
 
                 boolean haveTrustedCertificate = trusted != null;
@@ -575,9 +574,8 @@
                 return Status.failed; 
             }
 
-            final KeyStore keyStore   = connection.getConfiguration().getIdentityStore().getStore();
-            final KeyStore trustStore = connection.getConfiguration().getTrustStore().getStore();
-
+            final KeyStore keyStore   = SSLConfig.getStore( Purpose.SOCKETBASED_IDENTITYSTORE );
+            final KeyStore trustStore = SSLConfig.getStore( Purpose.SOCKETBASED_C2S_TRUSTSTORE );
             final X509Certificate trusted = CertificateManager.getEndEntityCertificate( connection.getPeerCertificates(), keyStore, trustStore );
 
             if (trusted == null) {
@@ -646,14 +644,6 @@
             }
         }
         return false;
-    }
-
-    /**
-     * @deprecated Use {@link #verifyCertificates(Certificate[], String, boolean)} instead.
-     */
-    @Deprecated
-    public static boolean verifyCertificates(Certificate[] chain, String hostname) {
-        return verifyCertificates( chain, hostname, true );
     }
 
     public static boolean verifyCertificates(Certificate[] chain, String hostname, boolean isS2S) {
@@ -878,873 +868,4 @@
         //Add our providers to the Security class
         Security.addProvider(new org.jivesoftware.openfire.sasl.SaslProvider());
     }
-}
-=======
-/**
- * $RCSfile$
- * $Revision: $
- * $Date: $
- *
- * Copyright (C) 2005-2008 Jive Software. All rights reserved.
- *
- * Licensed under the Apache License, Version 2.0 (the "License");
- * you may not use this file except in compliance with the License.
- * You may obtain a copy of the License at
- *
- *     http://www.apache.org/licenses/LICENSE-2.0
- *
- * Unless required by applicable law or agreed to in writing, software
- * distributed under the License is distributed on an "AS IS" BASIS,
- * WITHOUT WARRANTIES OR CONDITIONS OF ANY KIND, either express or implied.
- * See the License for the specific language governing permissions and
- * limitations under the License.
- */
-
-package org.jivesoftware.openfire.net;
-
-import java.net.UnknownHostException;
-import java.nio.charset.StandardCharsets;
-import java.security.KeyStore;
-import java.security.Security;
-import java.security.cert.Certificate;
-import java.security.cert.X509Certificate;
-import java.util.ArrayList;
-import java.util.HashSet;
-import java.util.Iterator;
-import java.util.Map;
-import java.util.Set;
-import java.util.StringTokenizer;
-import java.util.TreeMap;
-import java.util.regex.Pattern;
-
-import javax.security.sasl.Sasl;
-import javax.security.sasl.SaslException;
-import javax.security.sasl.SaslServer;
-
-import org.dom4j.DocumentHelper;
-import org.dom4j.Element;
-import org.dom4j.Namespace;
-import org.dom4j.QName;
-import org.jivesoftware.openfire.Connection;
-import org.jivesoftware.openfire.XMPPServer;
-import org.jivesoftware.openfire.auth.AuthFactory;
-import org.jivesoftware.openfire.auth.AuthToken;
-import org.jivesoftware.openfire.auth.AuthorizationManager;
-import org.jivesoftware.openfire.keystore.Purpose;
-import org.jivesoftware.openfire.lockout.LockOutManager;
-import org.jivesoftware.openfire.session.ClientSession;
-import org.jivesoftware.openfire.session.ConnectionSettings;
-import org.jivesoftware.openfire.session.IncomingServerSession;
-import org.jivesoftware.openfire.session.LocalClientSession;
-import org.jivesoftware.openfire.session.LocalIncomingServerSession;
-import org.jivesoftware.openfire.session.LocalSession;
-import org.jivesoftware.openfire.session.Session;
-import org.jivesoftware.util.CertificateManager;
-import org.jivesoftware.util.JiveGlobals;
-import org.jivesoftware.util.StringUtils;
-import org.slf4j.Logger;
-import org.slf4j.LoggerFactory;
-
-/**
- * SASLAuthentication is responsible for returning the available SASL mechanisms to use and for
- * actually performing the SASL authentication.<p>
- *
- * The list of available SASL mechanisms is determined by:
- * <ol>
- *      <li>The type of {@link org.jivesoftware.openfire.user.UserProvider} being used since
- *      some SASL mechanisms require the server to be able to retrieve user passwords</li>
- *      <li>Whether anonymous logins are enabled or not.</li>
- *      <li>Whether shared secret authentication is enabled or not.</li>
- *      <li>Whether the underlying connection has been secured or not.</li>
- * </ol>
- *
- * @author Hao Chen
- * @author Gaston Dombiak
- */
-public class SASLAuthentication {
-
-	private static final Logger Log = LoggerFactory.getLogger(SASLAuthentication.class);
-
-    // http://stackoverflow.com/questions/8571501/how-to-check-whether-the-string-is-base64-encoded-or-not
-    // plus an extra regex alternative to catch a single equals sign ('=', see RFC 6120 6.4.2)
-    private static final Pattern BASE64_ENCODED = Pattern.compile("^(=|([A-Za-z0-9+/]{4})*([A-Za-z0-9+/]{4}|[A-Za-z0-9+/]{3}=|[A-Za-z0-9+/]{2}==))$");
-
-    private static final String SASL_NAMESPACE = "xmlns=\"urn:ietf:params:xml:ns:xmpp-sasl\"";
-
-    private static Map<String, ElementType> typeMap = new TreeMap<>();
-
-    private static Set<String> mechanisms = null;
-
-    static {
-        initMechanisms();
-    }
-
-    public enum ElementType {
-
-        ABORT("abort"), AUTH("auth"), RESPONSE("response"), CHALLENGE("challenge"), FAILURE("failure"), UNDEF("");
-
-        private String name = null;
-
-        @Override
-		public String toString() {
-            return name;
-        }
-
-        private ElementType(String name) {
-            this.name = name;
-            typeMap.put(this.name, this);
-        }
-
-        public static ElementType valueof(String name) {
-            if (name == null) {
-                return UNDEF;
-            }
-            ElementType e = typeMap.get(name);
-            return e != null ? e : UNDEF;
-        }
-    }
-
-    private enum Failure {
-
-        ABORTED("aborted"),
-        ACCOUNT_DISABLED("account-disabled"),
-        CREDENTIALS_EXPIRED("credentials-expired"),
-        ENCRYPTION_REQUIRED("encryption-required"),
-        INCORRECT_ENCODING("incorrect-encoding"),
-        INVALID_AUTHZID("invalid-authzid"),
-        INVALID_MECHANISM("invalid-mechanism"),
-        MALFORMED_REQUEST("malformed-request"),
-        MECHANISM_TOO_WEAK("mechanism-too-weak"),
-        NOT_AUTHORIZED("not-authorized"),
-        TEMPORARY_AUTH_FAILURE("temporary-auth-failure");
-
-        private String name = null;
-
-        private Failure(String name) {
-            this.name = name;
-        }
-
-        @Override
-        public String toString() {
-            return name;
-        }
-    }
-
-    public enum Status {
-        /**
-         * Entity needs to respond last challenge. Session is still negotiating
-         * SASL authentication.
-         */
-        needResponse,
-        /**
-         * SASL negotiation has failed. The entity may retry a few times before the connection
-         * is closed.
-         */
-        failed,
-        /**
-         * SASL negotiation has been successful.
-         */
-        authenticated;
-    }
-
-    /**
-     * Returns a string with the valid SASL mechanisms available for the specified session. If
-     * the session's connection is not secured then only include the SASL mechanisms that don't
-     * require TLS.
-     *
-     * @param session The current session
-     *
-     * @return a string with the valid SASL mechanisms available for the specified session.
-     */
-    public static String getSASLMechanisms(LocalSession session) {
-        if (!(session instanceof ClientSession) && !(session instanceof IncomingServerSession)) {
-            return "";
-        }
-        Element mechs = getSASLMechanismsElement(session);
-        return mechs.asXML();
-    }
-
-    public static Element getSASLMechanismsElement(Session session) {
-        if (!(session instanceof ClientSession) && !(session instanceof IncomingServerSession)) {
-            return null;
-        }
-
-        Element mechs = DocumentHelper.createElement( new QName( "mechanisms",
-                new Namespace( "", "urn:ietf:params:xml:ns:xmpp-sasl" ) ) );
-        if (session instanceof LocalIncomingServerSession) {
-            // Server connections don't follow the same rules as clients
-            if (session.isSecure()) {
-                LocalIncomingServerSession svr = (LocalIncomingServerSession)session;
-                final KeyStore keyStore   = SSLConfig.getStore( Purpose.SOCKETBASED_IDENTITYSTORE );
-                final KeyStore trustStore = SSLConfig.getStore( Purpose.SOCKETBASED_S2S_TRUSTSTORE );
-                final X509Certificate trusted = CertificateManager.getEndEntityCertificate( svr.getConnection().getPeerCertificates(), keyStore, trustStore );
-
-                boolean haveTrustedCertificate = trusted != null;
-                if (trusted != null && svr.getDefaultIdentity() != null) {
-                    haveTrustedCertificate = verifyCertificate(trusted, svr.getDefaultIdentity());
-                }
-                if (haveTrustedCertificate) {
-                    // Offer SASL EXTERNAL only if TLS has already been negotiated and the peer has a trusted cert.
-                    Element mechanism = mechs.addElement("mechanism");
-                    mechanism.setText("EXTERNAL");
-                }
-            }
-        }
-        else {
-            for (String mech : getSupportedMechanisms()) {
-                Element mechanism = mechs.addElement("mechanism");
-                mechanism.setText(mech);
-            }
-        }
-        return mechs;
-    }
-
-    /**
-     * Handles the SASL authentication packet. The entity may be sending an initial
-     * authentication request or a response to a challenge made by the server. The returned
-     * value indicates whether the authentication has finished either successfully or not or
-     * if the entity is expected to send a response to a challenge.
-     *
-     * @param session the session that is authenticating with the server.
-     * @param doc the stanza sent by the authenticating entity.
-     * @return value that indicates whether the authentication has finished either successfully
-     *         or not or if the entity is expected to send a response to a challenge.
-     */
-    public static Status handle(LocalSession session, Element doc) {
-        Status status;
-        String mechanism;
-        if (doc.getNamespace().asXML().equals(SASL_NAMESPACE)) {
-            ElementType type = ElementType.valueof(doc.getName());
-            switch (type) {
-                case ABORT:
-                    authenticationFailed(session, Failure.ABORTED);
-                    status = Status.failed;
-                    break;
-                case AUTH:
-                    mechanism = doc.attributeValue("mechanism");
-                    // http://xmpp.org/rfcs/rfc6120.html#sasl-errors-invalid-mechanism
-                    // The initiating entity did not specify a mechanism
-                    if (mechanism == null) {
-                        authenticationFailed(session, Failure.INVALID_MECHANISM);
-                        status = Status.failed;
-                        break;
-                    }
-                    // Store the requested SASL mechanism by the client
-                    session.setSessionData("SaslMechanism", mechanism);
-                    //Log.debug("SASLAuthentication.doHandshake() AUTH entered: "+mechanism);
-                    if (mechanism.equalsIgnoreCase("ANONYMOUS") &&
-                            mechanisms.contains("ANONYMOUS")) {
-                        status = doAnonymousAuthentication(session);
-                    }
-                    else if (mechanism.equalsIgnoreCase("EXTERNAL")) {
-                        status = doExternalAuthentication(session, doc);
-                    }
-                    else if (mechanisms.contains(mechanism)) {
-                        // The selected SASL mechanism requires the server to send a challenge
-                        // to the client
-                        try {
-                            Map<String, String> props = new TreeMap<>();
-                            props.put(Sasl.QOP, "auth");
-                            if (mechanism.equals("GSSAPI")) {
-                                props.put(Sasl.SERVER_AUTH, "TRUE");
-                            }
-                            SaslServer ss = Sasl.createSaslServer(mechanism, "xmpp",
-                                    session.getServerName(), props,
-                                    new XMPPCallbackHandler());
-
-                            if (ss == null) {
-                                authenticationFailed(session, Failure.INVALID_MECHANISM);
-                                return Status.failed;
-                            }
-
-                            // evaluateResponse doesn't like null parameter
-                            byte[] token = new byte[0];
-                            String value = doc.getTextTrim();
-                            if (value.length() > 0) {
-                                if (!BASE64_ENCODED.matcher(value).matches()) {
-                                    authenticationFailed(session, Failure.INCORRECT_ENCODING);
-                                    return Status.failed;
-                                }
-                                // If auth request includes a value then validate it
-                                token = StringUtils.decodeBase64(value);
-                                if (token == null) {
-                                    token = new byte[0];
-                                }
-                            }
-                            if (mechanism.equals("DIGEST-MD5")) {
-                                // RFC2831 (DIGEST-MD5) says the client MAY provide an initial response on subsequent
-                                // authentication. Java SASL does not (currently) support this and thows an exception
-                                // if we try.  This violates the RFC, so we just strip any initial token.
-                                token = new byte[0];
-                            }
-                            byte[] challenge = ss.evaluateResponse(token);
-                            if (ss.isComplete()) {
-                                authenticationSuccessful(session, ss.getAuthorizationID(),
-                                    challenge);
-                                status = Status.authenticated;
-                            }
-                            else {
-                                // Send the challenge
-                                sendChallenge(session, challenge);
-                                status = Status.needResponse;
-                            }
-                            session.setSessionData("SaslServer", ss);
-                        }
-                        catch (SaslException e) {
-                        	Log.info("User Login Failed. " + e.getMessage());
-                            authenticationFailed(session, Failure.NOT_AUTHORIZED);
-                            status = Status.failed;
-                        }
-                    }
-                    else {
-                        Log.warn("Client wants to do a MECH we don't support: '" +
-                                mechanism + "'");
-                        authenticationFailed(session, Failure.INVALID_MECHANISM);
-                        status = Status.failed;
-                    }
-                    break;
-                case RESPONSE:
-                    // Store the requested SASL mechanism by the client
-                    mechanism = (String) session.getSessionData("SaslMechanism");
-                    if (mechanism.equalsIgnoreCase("EXTERNAL")) {
-                        status = doExternalAuthentication(session, doc);
-                    }
-                    else if (mechanism.equalsIgnoreCase("JIVE-SHAREDSECRET")) {
-                        status = doSharedSecretAuthentication(session, doc);
-                    }
-                    else if (mechanisms.contains(mechanism)) {
-                        SaslServer ss = (SaslServer) session.getSessionData("SaslServer");
-                        if (ss != null) {
-                            boolean ssComplete = ss.isComplete();
-                            String response = doc.getTextTrim();
-                            if (response.length() > 0) {
-                                if (!BASE64_ENCODED.matcher(response).matches()) {
-                                    authenticationFailed(session, Failure.INCORRECT_ENCODING);
-                                    return Status.failed;
-                                }
-                            }
-                            try {
-                                if (ssComplete) {
-                                    authenticationSuccessful(session, ss.getAuthorizationID(),
-                                            null);
-                                    status = Status.authenticated;
-                                }
-                                else {
-                                    byte[] data = StringUtils.decodeBase64(response);
-                                    if (data == null) {
-                                        data = new byte[0];
-                                    }
-                                    byte[] challenge = ss.evaluateResponse(data);
-                                    if (ss.isComplete()) {
-                                        authenticationSuccessful(session, ss.getAuthorizationID(),
-                                                challenge);
-                                        status = Status.authenticated;
-                                    }
-                                    else {
-                                        // Send the challenge
-                                        sendChallenge(session, challenge);
-                                        status = Status.needResponse;
-                                    }
-                                }
-                            }
-                            catch (SaslException e) {
-                                Log.debug("SASLAuthentication: SaslException", e);
-                                authenticationFailed(session, Failure.NOT_AUTHORIZED);
-                                status = Status.failed;
-                            }
-                        }
-                        else {
-                            Log.error("SaslServer is null, should be valid object instead.");
-                            authenticationFailed(session, Failure.NOT_AUTHORIZED);
-                            status = Status.failed;
-                        }
-                    }
-                    else {
-                        Log.warn(
-                                "Client responded to a MECH we don't support: '" + mechanism + "'");
-                        authenticationFailed(session, Failure.INVALID_MECHANISM);
-                        status = Status.failed;
-                    }
-                    break;
-                default:
-                    authenticationFailed(session, Failure.NOT_AUTHORIZED);
-                    status = Status.failed;
-                    // Ignore
-                    break;
-            }
-        }
-        else {
-            Log.debug("SASLAuthentication: Unknown namespace sent in auth element: " + doc.asXML());
-            authenticationFailed(session, Failure.MALFORMED_REQUEST);
-            status = Status.failed;
-        }
-        // Check if SASL authentication has finished so we can clean up temp information
-        if (status == Status.failed || status == Status.authenticated) {
-            // Remove the SaslServer from the Session
-            session.removeSessionData("SaslServer");
-            // Remove the requested SASL mechanism by the client
-            session.removeSessionData("SaslMechanism");
-        }
-        return status;
-    }
-
-    /**
-     * Returns true if shared secret authentication is enabled. Shared secret
-     * authentication creates an anonymous session, but requires that the authenticating
-     * entity know a shared secret key. The client sends a digest of the secret key,
-     * which is compared against a digest of the local shared key.
-     *
-     * @return true if shared secret authentication is enabled.
-     */
-    public static boolean isSharedSecretAllowed() {
-        return JiveGlobals.getBooleanProperty("xmpp.auth.sharedSecretEnabled");
-    }
-
-    /**
-     * Sets whether shared secret authentication is enabled. Shared secret
-     * authentication creates an anonymous session, but requires that the authenticating
-     * entity know a shared secret key. The client sends a digest of the secret key,
-     * which is compared against a digest of the local shared key.
-     *
-     * @param sharedSecretAllowed true if shared secret authentication should be enabled.
-     */
-    public static void setSharedSecretAllowed(boolean sharedSecretAllowed) {
-        JiveGlobals.setProperty("xmpp.auth.sharedSecretEnabled", sharedSecretAllowed ? "true" : "false");
-    }
-
-    /**
-     * Returns the shared secret value, or <tt>null</tt> if shared secret authentication is
-     * disabled. If this is the first time the shared secret value has been requested (and
-     * shared secret auth is enabled), the key will be randomly generated and stored in the
-     * property <tt>xmpp.auth.sharedSecret</tt>.
-     *
-     * @return the shared secret value.
-     */
-    public static String getSharedSecret() {
-        if (!isSharedSecretAllowed()) {
-            return null;
-        }
-        String sharedSecret = JiveGlobals.getProperty("xmpp.auth.sharedSecret");
-        if (sharedSecret == null) {
-            sharedSecret = StringUtils.randomString(8);
-            JiveGlobals.setProperty("xmpp.auth.sharedSecret", sharedSecret);
-        }
-        return sharedSecret;
-    }
-
-    /**
-     * Returns true if the supplied digest matches the shared secret value. The digest
-     * must be an MD5 hash of the secret key, encoded as hex. This value is supplied
-     * by clients attempting shared secret authentication.
-     *
-     * @param digest the MD5 hash of the secret key, encoded as hex.
-     * @return true if authentication succeeds.
-     */
-    public static boolean authenticateSharedSecret(String digest) {
-        if (!isSharedSecretAllowed()) {
-            return false;
-        }
-        String sharedSecert = getSharedSecret();
-        return StringUtils.hash(sharedSecert).equals( digest );
-    }
-
-
-    private static Status doAnonymousAuthentication(LocalSession session) {
-        if (XMPPServer.getInstance().getIQAuthHandler().isAnonymousAllowed()) {
-            // Verify that client can connect from his IP address
-            boolean forbidAccess = false;
-            try {
-                String hostAddress = session.getConnection().getHostAddress();
-                if (!LocalClientSession.getAllowedAnonymIPs().isEmpty() &&
-                        !LocalClientSession.getAllowedAnonymIPs().containsKey(hostAddress)) {
-                    byte[] address = session.getConnection().getAddress();
-                    String range1 = (address[0] & 0xff) + "." + (address[1] & 0xff) + "." +
-                            (address[2] & 0xff) +
-                            ".*";
-                    String range2 = (address[0] & 0xff) + "." + (address[1] & 0xff) + ".*.*";
-                    String range3 = (address[0] & 0xff) + ".*.*.*";
-                    if (!LocalClientSession.getAllowedAnonymIPs().containsKey(range1) &&
-                            !LocalClientSession.getAllowedAnonymIPs().containsKey(range2) &&
-                            !LocalClientSession.getAllowedAnonymIPs().containsKey(range3)) {
-                        forbidAccess = true;
-                    }
-                }
-            } catch (UnknownHostException e) {
-                forbidAccess = true;
-            }
-            if (forbidAccess) {
-                authenticationFailed(session, Failure.NOT_AUTHORIZED);
-                return Status.failed;
-            }
-            // Just accept the authentication :)
-            authenticationSuccessful(session, null, null);
-            return Status.authenticated;
-        }
-        else {
-            // anonymous login is disabled so close the connection
-            authenticationFailed(session, Failure.NOT_AUTHORIZED);
-            return Status.failed;
-        }
-    }
-
-    private static Status doExternalAuthentication(LocalSession session, Element doc) {
-        // At this point the connection has already been secured using TLS
-
-        if (session instanceof IncomingServerSession) {
-
-            String hostname = doc.getTextTrim();
-            if (hostname == null || hostname.length() == 0) {
-                // No hostname was provided so send a challenge to get it
-                sendChallenge(session, new byte[0]);
-                return Status.needResponse;
-            }
-    
-            hostname = new String(StringUtils.decodeBase64(hostname), StandardCharsets.UTF_8);
-            if (hostname.length() == 0) {
-                hostname = null;
-            }
-            try {
-                LocalIncomingServerSession svr = (LocalIncomingServerSession)session;
-                String defHostname = svr.getDefaultIdentity();
-                if (hostname == null) {
-                    hostname = defHostname;
-                } else if (!hostname.equals(defHostname)) {
-                    // Mismatch; really odd.
-                    Log.info("SASLAuthentication rejected from='{}' and authzid='{}'", hostname, defHostname);
-                    authenticationFailed(session, Failure.NOT_AUTHORIZED);
-                    return Status.failed; 
-                }
-            } catch(Exception e) {
-                // Erm. Nothing?
-            }
-            if (hostname == null) {
-                Log.info("No authzid supplied for anonymous session.");
-                authenticationFailed(session, Failure.NOT_AUTHORIZED);
-                return Status.failed;
-            }
-            // Check if certificate validation is disabled for s2s
-            // Flag that indicates if certificates of the remote server should be validated.
-            // Disabling certificate validation is not recommended for production environments.
-            boolean verify =
-                    JiveGlobals.getBooleanProperty(ConnectionSettings.Server.TLS_CERTIFICATE_VERIFY, true);
-            if (!verify) {
-                authenticationSuccessful(session, hostname, null);
-                return Status.authenticated;
-            } else if(verifyCertificates(session.getConnection().getPeerCertificates(), hostname, true)) {
-                authenticationSuccessful(session, hostname, null);
-                LocalIncomingServerSession s = (LocalIncomingServerSession)session;
-                if (s != null) {
-                    s.tlsAuth();
-                }
-                return Status.authenticated;
-            }
-        }
-        else if (session instanceof LocalClientSession) {
-            // Client EXTERNAL login
-            Log.debug("SASLAuthentication: EXTERNAL authentication via SSL certs for c2s connection");
-            
-            // This may be null, we will deal with that later
-            String username = new String(StringUtils.decodeBase64(doc.getTextTrim()), StandardCharsets.UTF_8);
-            String principal = "";
-            ArrayList<String> principals = new ArrayList<>();
-            Connection connection = session.getConnection();
-            if (connection.getPeerCertificates().length < 1) {
-                Log.debug("SASLAuthentication: EXTERNAL authentication requested, but no certificates found.");
-                authenticationFailed(session, Failure.NOT_AUTHORIZED);
-                return Status.failed; 
-            }
-
-            final KeyStore keyStore   = SSLConfig.getStore( Purpose.SOCKETBASED_IDENTITYSTORE );
-            final KeyStore trustStore = SSLConfig.getStore( Purpose.SOCKETBASED_C2S_TRUSTSTORE );
-            final X509Certificate trusted = CertificateManager.getEndEntityCertificate( connection.getPeerCertificates(), keyStore, trustStore );
-
-            if (trusted == null) {
-                Log.debug("SASLAuthentication: EXTERNAL authentication requested, but EE cert untrusted.");
-                authenticationFailed(session, Failure.NOT_AUTHORIZED);
-                return Status.failed;
-            }
-            principals.addAll(CertificateManager.getClientIdentities(trusted));
-
-            if(principals.size() == 1) {
-                principal = principals.get(0);
-            } else if(principals.size() > 1) {
-                Log.debug("SASLAuthentication: EXTERNAL authentication: more than one principal found, using first.");
-                principal = principals.get(0);
-            } else {
-                Log.debug("SASLAuthentication: EXTERNAL authentication: No principals found.");
-            }
-
-            if (username == null || username.length() == 0) {
-                // No username was provided, according to XEP-0178 we need to:
-                //    * attempt to get it from the cert first
-                //    * have the server assign one
-
-                // There shouldn't be more than a few principals in here. One ideally
-                // We set principal to the first one in the list to have a sane default
-                // If this list is empty, then the cert had no identity at all, which
-                // will cause an authorization failure
-                for(String princ : principals) {
-                    String u = AuthorizationManager.map(princ);
-                    if(!u.equals(princ)) {
-                        username = u;
-                        principal = princ;
-                        break;
-                    }
-                }
-                if (username == null || username.length() == 0) {
-                    // Still no username.  Punt.
-                    username = principal;
-                }
-                Log.debug("SASLAuthentication: no username requested, using "+username);
-            }
-
-            //Its possible that either/both username and principal are null here
-            //The providers should not allow a null authorization
-            if (AuthorizationManager.authorize(username,principal)) {
-                Log.debug("SASLAuthentication: "+principal+" authorized to "+username);
-                authenticationSuccessful(session, username,  null);
-                return Status.authenticated;
-            }
-        } else {
-            Log.debug("SASLAuthentication: unknown session type. Cannot perform EXTERNAL authentication");
-        }
-        authenticationFailed(session, Failure.NOT_AUTHORIZED);
-        return Status.failed;
-    }
-    
-    public static boolean verifyCertificate(X509Certificate trustedCert, String hostname) {
-        for (String identity : CertificateManager.getServerIdentities(trustedCert)) {
-            // Verify that either the identity is the same as the hostname, or for wildcarded
-            // identities that the hostname ends with .domainspecified or -is- domainspecified.
-            if ((identity.startsWith("*.")
-                 && (hostname.endsWith(identity.replace("*.", "."))
-                     || hostname.equals(identity.replace("*.", ""))))
-                    || hostname.equals(identity)) {
-                return true;
-            }
-        }
-        return false;
-    }
-
-    public static boolean verifyCertificates(Certificate[] chain, String hostname, boolean isS2S) {
-        final KeyStore keyStore   = SSLConfig.getStore( Purpose.SOCKETBASED_IDENTITYSTORE );
-        final KeyStore trustStore = SSLConfig.getStore( isS2S ? Purpose.SOCKETBASED_S2S_TRUSTSTORE : Purpose.SOCKETBASED_C2S_TRUSTSTORE );
-        final X509Certificate trusted = CertificateManager.getEndEntityCertificate( chain, keyStore, trustStore );
-        if (trusted != null) {
-            return verifyCertificate(trusted, hostname);
-        }
-        return false;
-    }
-
-    private static Status doSharedSecretAuthentication(LocalSession session, Element doc) {
-        String secretDigest;
-        String response = doc.getTextTrim();
-        if (response == null || response.length() == 0) {
-            // No info was provided so send a challenge to get it
-            sendChallenge(session, new byte[0]);
-            return Status.needResponse;
-        }
-
-        // Parse data and obtain username & password
-        String data = new String(StringUtils.decodeBase64(response), StandardCharsets.UTF_8);
-        StringTokenizer tokens = new StringTokenizer(data, "\0");
-        tokens.nextToken();
-        secretDigest = tokens.nextToken();
-        if (authenticateSharedSecret(secretDigest)) {
-            authenticationSuccessful(session, null, null);
-            return Status.authenticated;
-        }
-        // Otherwise, authentication failed.
-        authenticationFailed(session, Failure.NOT_AUTHORIZED);
-        return Status.failed;
-    }
-
-    private static void sendChallenge(Session session, byte[] challenge) {
-        StringBuilder reply = new StringBuilder(250);
-        if (challenge == null) {
-            challenge = new byte[0];
-        }
-        String challenge_b64 = StringUtils.encodeBase64(challenge).trim();
-        if ("".equals(challenge_b64)) {
-            challenge_b64 = "="; // Must be padded if null
-        }
-        reply.append(
-                "<challenge xmlns=\"urn:ietf:params:xml:ns:xmpp-sasl\">");
-        reply.append(challenge_b64);
-        reply.append("</challenge>");
-        session.deliverRawText(reply.toString());
-    }
-
-    private static void authenticationSuccessful(LocalSession session, String username,
-            byte[] successData) {
-        if (username != null && LockOutManager.getInstance().isAccountDisabled(username)) {
-            // Interception!  This person is locked out, fail instead!
-            LockOutManager.getInstance().recordFailedLogin(username);
-            authenticationFailed(session, Failure.ACCOUNT_DISABLED);
-            return;
-        }
-        StringBuilder reply = new StringBuilder(80);
-        reply.append("<success xmlns=\"urn:ietf:params:xml:ns:xmpp-sasl\"");
-        if (successData != null) {
-            String successData_b64 = StringUtils.encodeBase64(successData).trim();
-            reply.append('>').append(successData_b64).append("</success>");
-        }
-        else {
-            reply.append("/>");
-        }
-        session.deliverRawText( reply.toString() );
-        // We only support SASL for c2s
-        if (session instanceof ClientSession) {
-            ((LocalClientSession) session).setAuthToken(new AuthToken(username));
-        }
-        else if (session instanceof IncomingServerSession) {
-            String hostname = username;
-            // Add the validated domain as a valid domain. The remote server can
-            // now send packets from this address
-            ((LocalIncomingServerSession) session).addValidatedDomain(hostname);
-            Log.info("Inbound Server {} authenticated (via TLS)", username);
-        }
-    }
-
-    private static void authenticationFailed(LocalSession session, Failure failure) {
-        StringBuilder reply = new StringBuilder(80);
-        reply.append("<failure xmlns=\"urn:ietf:params:xml:ns:xmpp-sasl\"><");
-        reply.append(failure.toString());
-        reply.append("/></failure>");
-        session.deliverRawText(reply.toString());
-        // Give a number of retries before closing the connection
-        Integer retries = (Integer) session.getSessionData("authRetries");
-        if (retries == null) {
-            retries = 1;
-        }
-        else {
-            retries = retries + 1;
-        }
-        session.setSessionData("authRetries", retries);
-        if (retries >= JiveGlobals.getIntProperty("xmpp.auth.retries", 3) ) {
-            // Close the connection
-            session.close();
-        }
-    }
-
-    /**
-     * Adds a new SASL mechanism to the list of supported SASL mechanisms by the server. The
-     * new mechanism will be offered to clients and connection managers as stream features.<p>
-     *
-     * Note: this method simply registers the SASL mechanism to be advertised as a supported
-     * mechanism by Openfire. Actual SASL handling is done by Java itself, so you must add
-     * the provider to Java.
-     *
-     * @param mechanism the new SASL mechanism.
-     */
-    public static void addSupportedMechanism(String mechanism) {
-        mechanisms.add(mechanism);
-    }
-
-    /**
-     * Removes a SASL mechanism from the list of supported SASL mechanisms by the server.
-     *
-     * @param mechanism the SASL mechanism to remove.
-     */
-    public static void removeSupportedMechanism(String mechanism) {
-        mechanisms.remove(mechanism);
-    }
-
-    /**
-     * Returns the list of supported SASL mechanisms by the server. Note that Java may have
-     * support for more mechanisms but some of them may not be returned since a special setup
-     * is required that might be missing. Use {@link #addSupportedMechanism(String)} to add
-     * new SASL mechanisms.
-     *
-     * @return the list of supported SASL mechanisms by the server.
-     */
-    public static Set<String> getSupportedMechanisms() {
-        Set<String> answer = new HashSet<>(mechanisms);
-        // Clean up not-available mechanisms
-        for (Iterator<String> it=answer.iterator(); it.hasNext();) {
-            String mech = it.next();
-            if (mech.equals("CRAM-MD5") || mech.equals("DIGEST-MD5")) {
-                // Check if the user provider in use supports passwords retrieval. Accessing
-                // to the users passwords will be required by the CallbackHandler
-                if (!AuthFactory.supportsPasswordRetrieval()) {
-                    it.remove();
-                }
-            }
-            else if (mech.equals("SCRAM-SHA-1")) {
-                if (!AuthFactory.supportsPasswordRetrieval() && !AuthFactory.supportsScram()) {
-                    it.remove();
-                }
-            }
-            else if (mech.equals("ANONYMOUS")) {
-                // Check anonymous is supported
-                if (!XMPPServer.getInstance().getIQAuthHandler().isAnonymousAllowed()) {
-                    it.remove();
-                }
-            }
-            else if (mech.equals("JIVE-SHAREDSECRET")) {
-                // Check shared secret is supported
-                if (!isSharedSecretAllowed()) {
-                    it.remove();
-                }
-            }
-        }
-        return answer;
-    }
-
-    private static void initMechanisms() {
-        // Convert XML based provider setup to Database based
-        JiveGlobals.migrateProperty("sasl.mechs");
-        JiveGlobals.migrateProperty("sasl.gssapi.debug");
-        JiveGlobals.migrateProperty("sasl.gssapi.config");
-        JiveGlobals.migrateProperty("sasl.gssapi.useSubjectCredsOnly");
-
-        mechanisms = new HashSet<>();
-        String available = JiveGlobals.getProperty("sasl.mechs");
-        if (available == null) {
-            mechanisms.add("ANONYMOUS");
-            mechanisms.add("PLAIN");
-            mechanisms.add("DIGEST-MD5");
-            mechanisms.add("CRAM-MD5");
-            mechanisms.add("SCRAM-SHA-1");
-            mechanisms.add("JIVE-SHAREDSECRET");
-        }
-        else {
-            StringTokenizer st = new StringTokenizer(available, " ,\t\n\r\f");
-            while (st.hasMoreTokens()) {
-                String mech = st.nextToken().toUpperCase();
-                // Check that the mech is a supported mechansim. Maybe we shouldnt check this and allow any?
-                if (mech.equals("ANONYMOUS") ||
-                        mech.equals("PLAIN") ||
-                        mech.equals("DIGEST-MD5") ||
-                        mech.equals("CRAM-MD5") ||
-                        mech.equals("SCRAM-SHA-1") ||
-                        mech.equals("GSSAPI") ||
-                        mech.equals("EXTERNAL") ||
-                        mech.equals("JIVE-SHAREDSECRET")) 
-                {
-                    Log.debug("SASLAuthentication: Added " + mech + " to mech list");
-                    mechanisms.add(mech);
-                }
-            }
-
-            if (mechanisms.contains("GSSAPI")) {
-                if (JiveGlobals.getProperty("sasl.gssapi.config") != null) {
-                    System.setProperty("java.security.krb5.debug",
-                            JiveGlobals.getProperty("sasl.gssapi.debug", "false"));
-                    System.setProperty("java.security.auth.login.config",
-                            JiveGlobals.getProperty("sasl.gssapi.config"));
-                    System.setProperty("javax.security.auth.useSubjectCredsOnly",
-                            JiveGlobals.getProperty("sasl.gssapi.useSubjectCredsOnly", "false"));
-                }
-                else {
-                    //Not configured, remove the option.
-                    Log.debug("SASLAuthentication: Removed GSSAPI from mech list");
-                    mechanisms.remove("GSSAPI");
-                }
-            }
-        }
-        //Add our providers to the Security class
-        Security.addProvider(new org.jivesoftware.openfire.sasl.SaslProvider());
-    }
-}
->>>>>>> 1ca70b61
+}