/**
 * $RCSfile$
 * $Revision: $
 * $Date: $
 *
 * Copyright (C) 2005-2008 Jive Software. All rights reserved.
 *
 * Licensed under the Apache License, Version 2.0 (the "License");
 * you may not use this file except in compliance with the License.
 * You may obtain a copy of the License at
 *
 *     http://www.apache.org/licenses/LICENSE-2.0
 *
 * Unless required by applicable law or agreed to in writing, software
 * distributed under the License is distributed on an "AS IS" BASIS,
 * WITHOUT WARRANTIES OR CONDITIONS OF ANY KIND, either express or implied.
 * See the License for the specific language governing permissions and
 * limitations under the License.
 */

package org.jivesoftware.util;

import java.io.*;
import java.math.BigInteger;
import java.security.*;
import java.security.cert.CertPath;
import java.security.cert.CertPathBuilder;
import java.security.cert.CertPathBuilderException;
import java.security.cert.CertPathValidator;
import java.security.cert.CertPathValidatorException;
import java.security.cert.CertStore;
import java.security.cert.Certificate;
import java.security.cert.CertificateException;
import java.security.cert.CertificateFactory;
import java.security.cert.CollectionCertStoreParameters;
import java.security.cert.PKIXBuilderParameters;
import java.security.cert.X509CertSelector;
import java.security.cert.X509Certificate;
import java.util.*;
import java.util.LinkedList;
import java.util.concurrent.CopyOnWriteArrayList;
import java.util.regex.Matcher;
import java.util.regex.Pattern;

import org.bouncycastle.asn1.ASN1Encodable;
import org.bouncycastle.asn1.DERSequence;
import org.bouncycastle.asn1.DERObjectIdentifier;
import org.bouncycastle.asn1.DEROutputStream;
import org.bouncycastle.asn1.ASN1Sequence;
import org.bouncycastle.asn1.DERTaggedObject;
import org.bouncycastle.asn1.DERUTF8String;
import org.bouncycastle.asn1.pkcs.PrivateKeyInfo;
import org.bouncycastle.asn1.x509.GeneralName;
import org.bouncycastle.asn1.x509.GeneralNames;
import org.bouncycastle.asn1.x509.X509Extensions;
import org.bouncycastle.asn1.x509.X509Name;
import org.bouncycastle.jce.PKCS10CertificationRequest;
import org.bouncycastle.openssl.PEMParser;
import org.bouncycastle.openssl.PEMDecryptorProvider;
import org.bouncycastle.openssl.PEMEncryptedKeyPair;
import org.bouncycastle.openssl.PEMKeyPair;
import org.bouncycastle.openssl.jcajce.JcaPEMKeyConverter;
import org.bouncycastle.openssl.jcajce.JceOpenSSLPKCS8DecryptorProviderBuilder;
import org.bouncycastle.openssl.jcajce.JcePEMDecryptorProviderBuilder;
import org.bouncycastle.operator.InputDecryptorProvider;
import org.bouncycastle.operator.OperatorCreationException;
import org.bouncycastle.pkcs.PKCS8EncryptedPrivateKeyInfo;
import org.bouncycastle.pkcs.PKCSException;
import org.bouncycastle.x509.X509V3CertificateGenerator;
<<<<<<< HEAD
import org.jivesoftware.openfire.keystore.CertificateStore;
import org.jivesoftware.openfire.keystore.CertificateStoreConfigException;
import org.jivesoftware.openfire.keystore.CertificateUtils;
=======
import org.jivesoftware.openfire.keystore.CertificateStoreConfig;
>>>>>>> 1ca70b61
import org.jivesoftware.util.cert.CertificateIdentityMapping;
import org.jivesoftware.util.cert.CNCertificateIdentityMapping;
import org.jivesoftware.util.cert.SANCertificateIdentityMapping;
import org.slf4j.Logger;
import org.slf4j.LoggerFactory;

/**
 * Utility class that provides similar functionality to the keytool tool. Generated certificates
 * conform to the XMPP spec where domains are kept in the subject alternative names extension.
 *
 * @author Gaston Dombiak
 */
public class CertificateManager {

	private static final Logger Log = LoggerFactory.getLogger( CertificateManager.class );

    private static Pattern valuesPattern = Pattern.compile("(?i)(=)([^,]*)");


    /**
     * The maximum length of lines in certification requests
     */
    private static final int CERT_REQ_LINE_LENGTH = 76;

    private static List<CertificateEventListener> listeners = new CopyOnWriteArrayList<>();

    private static List<CertificateIdentityMapping> serverCertMapping = new ArrayList<>();
    
    private static List<CertificateIdentityMapping> clientCertMapping = new ArrayList<>();
    
    static {

        String serverCertIdentityMapList = JiveGlobals.getProperty("provider.serverCertIdentityMap.classList");
        if (serverCertIdentityMapList != null) {
        	StringTokenizer st = new StringTokenizer(serverCertIdentityMapList, " ,\t\n\r\f");
            while (st.hasMoreTokens()) {
                String s_provider = st.nextToken();
                try {
                    Class c_provider = ClassUtils.forName(s_provider);
                    CertificateIdentityMapping provider =
                            (CertificateIdentityMapping)(c_provider.newInstance());
                    Log.debug("CertificateManager: Loaded server identity mapping " + s_provider);
                    serverCertMapping.add(provider);
                }
                catch (Exception e) {
                    Log.error("CertificateManager: Error loading CertificateIdentityMapping: " + s_provider + "\n" + e);
                }
            }
        }
        
        if (serverCertMapping.isEmpty()) {
        	Log.debug("CertificateManager: No server CertificateIdentityMapping's found. Loading default mappings");
        	serverCertMapping.add(new SANCertificateIdentityMapping());
        	serverCertMapping.add(new CNCertificateIdentityMapping());   	
        }
                
        String clientCertMapList = JiveGlobals.getProperty("provider.clientCertIdentityMap.classList");
        if (clientCertMapList != null) {
        	StringTokenizer st = new StringTokenizer(clientCertMapList, " ,\t\n\r\f");
            while (st.hasMoreTokens()) {
                String s_provider = st.nextToken();
                try {
                    Class c_provider = ClassUtils.forName(s_provider);
                    CertificateIdentityMapping provider =
                            (CertificateIdentityMapping)(c_provider.newInstance());
                    Log.debug("CertificateManager: Loaded client identity mapping " + s_provider);
                    clientCertMapping.add(provider);
                }
                catch (Exception e) {
                    Log.error("CertificateManager: Error loading CertificateIdentityMapping: " + s_provider + "\n" + e);
                }
            }
        }
        
        if (clientCertMapping.isEmpty()) {
        	Log.debug("CertificateManager: No client CertificateIdentityMapping's found. Loading default mappings");
        	clientCertMapping.add(new CNCertificateIdentityMapping());
        }
    }

    /**
<<<<<<< HEAD
     * @Deprecated Use {@link CertificateStore#delete(String)} instead.
     */
    @Deprecated
    public static void deleteCertificate(CertificateStore storeConfig, String alias) throws GeneralSecurityException, IOException, CertificateStoreConfigException
    {
        final KeyStore store = storeConfig.getStore();
        if (!store.containsAlias( alias ) )
        {
            Log.info( "Unable to delete certificate for alias '"+alias+"' from store, as the store does not contain a certificate for that alias." );
            return;
        }

        storeConfig.getStore().deleteEntry( alias );
        storeConfig.persist();

        // Notify listeners that a new certificate has been removed.
        for (CertificateEventListener listener : listeners) {
            try {
                listener.certificateDeleted(store, alias);
            }
            catch (Exception e) {
                Log.warn( "An exception occurred while notifying CertificateEventListener " + listener, e );
            }
        }
    }

    /**
=======
>>>>>>> 1ca70b61
     * Decide whether or not to trust the given supplied certificate chain, returning the
     * End Entity Certificate in this case where it can, and null otherwise.
     * A self-signed certificate will, for example, return null.
     * For certain failures, we SHOULD generate an exception - revocations and the like,
     * but we currently do not.
     *
     * @param chain an array of X509Certificate where the first one is the endEntityCertificate.
     * @param certStore a keystore containing untrusted certificates (including ICAs, etc).
     * @param trustStore a keystore containing Trust Anchors (most-trusted CA certificates).
     * @return trusted end-entity certificate, or null.
     */
    public static X509Certificate getEndEntityCertificate(Certificate chain[],
            KeyStore certStore, KeyStore trustStore) {
        if (chain.length == 0) {
            return null;
        }
        X509Certificate first = (X509Certificate) chain[0];
        try {
            first.checkValidity();
        } catch(CertificateException e) {
            Log.warn("EE Certificate not valid: " + e.getMessage());
            return null;
        }
        if (chain.length == 1
                && first.getSubjectX500Principal().equals(first.getIssuerX500Principal())) {
            // Chain is single cert, and self-signed.
            try {
                if (trustStore.getCertificateAlias(first) != null) {
                    // Interesting case: trusted self-signed cert.
                    return first;
                }
            } catch (KeyStoreException e) {
                Log.warn("Keystore error while looking for self-signed cert; assuming untrusted.");
            }
            return null;
        }
        final List<Certificate> all_certs = new ArrayList<>();
        try {
            // First, load up certStore contents into a CertStore.
            // It's a mystery why these objects are different.
            for (Enumeration<String> aliases = certStore.aliases(); aliases
                    .hasMoreElements();) {
                String alias = aliases.nextElement();
                if (certStore.isCertificateEntry(alias)) {
                    X509Certificate cert = (X509Certificate) certStore
                            .getCertificate(alias);
                    all_certs.add(cert);
                }
            }
            // Now add the trusted certs.
            for (Enumeration<String> aliases = trustStore.aliases(); aliases
                    .hasMoreElements();) {
                String alias = aliases.nextElement();
                if (trustStore.isCertificateEntry(alias)) {
                    X509Certificate cert = (X509Certificate) trustStore
                            .getCertificate(alias);
                    all_certs.add(cert);
                }
            }
            // Finally, add all the certs in the chain:
            for (int i = 0; i < chain.length; ++i) {
                all_certs.add(chain[i]);
            }
            CertStore cs = CertStore.getInstance("Collection",
                    new CollectionCertStoreParameters(all_certs));
            X509CertSelector selector = new X509CertSelector();
            selector.setCertificate(first);
            // / selector.setSubject(first.getSubjectX500Principal());
            PKIXBuilderParameters params = new PKIXBuilderParameters(
                    trustStore, selector);
            params.addCertStore(cs);
            params.setDate(new Date());
            params.setRevocationEnabled(false);
            /* Code here is the right way to do things. */
            CertPathBuilder pathBuilder = CertPathBuilder
                    .getInstance(CertPathBuilder.getDefaultType());
            CertPath cp = pathBuilder.build(params).getCertPath();
            /**
             * This section is an alternative to using CertPathBuilder which is
             * not as complete (or safe), but will emit much better errors. If
             * things break, swap around the code.
             *
             **** COMMENTED OUT. ****
            ArrayList<X509Certificate> ls = new ArrayList<X509Certificate>();
            for (int i = 0; i < chain.length; ++i) {
                ls.add((X509Certificate) chain[i]);
            }
            for (X509Certificate last = ls.get(ls.size() - 1); !last
                    .getIssuerX500Principal().equals(last.getSubjectX500Principal()); last = ls
                    .get(ls.size() - 1)) {
                X509CertSelector sel = new X509CertSelector();
                sel.setSubject(last.getIssuerX500Principal());
                ls.add((X509Certificate) cs.getCertificates(sel).toArray()[0]);
            }
            CertPath cp = CertificateFactory.getInstance("X.509").generateCertPath(ls);
             ****** END ALTERNATIVE. ****
             */
            // Not entirely sure if I need to do this with CertPathBuilder.
            // Can't hurt.
            CertPathValidator pathValidator = CertPathValidator
                    .getInstance("PKIX");
            pathValidator.validate(cp, params);
            return (X509Certificate) cp.getCertificates().get(0);
        } catch (CertPathBuilderException e) {
            Log.warn("Path builder: " + e.getMessage());
        } catch (CertPathValidatorException e) {
            Log.warn("Path validator: " + e.getMessage());
        } catch (Exception e) {
            Log.warn("Unkown exception while validating certificate chain: " + e.getMessage());
        }
        return null;
    }

    /**
     * Returns the identities of the remote client as defined in the specified certificate. The
     * identities are mapped by the classes in the "provider.clientCertIdentityMap.classList" property. 
     * By default, the subjectDN of the certificate is used.
     *
     * @param x509Certificate the certificate the holds the identities of the remote server.
     * @return the identities of the remote client as defined in the specified certificate.
     */
    public static List<String> getClientIdentities(X509Certificate x509Certificate) {
    	
    	List<String> names = new ArrayList<>();
    	for (CertificateIdentityMapping mapping : clientCertMapping) {
    		List<String> identities = mapping.mapIdentity(x509Certificate);
    		Log.debug("CertificateManager: " + mapping.name() + " returned " + identities.toString());
    		if (!identities.isEmpty()) {
    			names.addAll(identities);
    			break;
    		}
    	}

        return names;
    }
    
    /**
     * Returns the identities of the remote server as defined in the specified certificate. The
     * identities are mapped by the classes in the "provider.serverCertIdentityMap.classList" property.
     * By default, the identities are defined in the subjectDN of the certificate and it can also be 
     * defined in the subjectAltName extensions of type "xmpp". When the extension is being used then the
     * identities defined in the extension are going to be returned. Otherwise, the value stored in
     * the subjectDN is returned.
     *
     * @param x509Certificate the certificate the holds the identities of the remote server.
     * @return the identities of the remote server as defined in the specified certificate.
     */
    public static List<String> getServerIdentities(X509Certificate x509Certificate) {
    	
    	List<String> names = new ArrayList<>();
    	for (CertificateIdentityMapping mapping : serverCertMapping) {
    		List<String> identities = mapping.mapIdentity(x509Certificate);
    		Log.debug("CertificateManager: " + mapping.name() + " returned " + identities.toString());
    		if (!identities.isEmpty()) {
    			names.addAll(identities);
    			break;
    		}
    	}

        return names;
    }

    /**
     * Returns true if an RSA certificate was found in the specified keystore for the specified domain.
     *
     * @param storeConfig the store to use for searching the certificate.
     * @param domain domain of the server signed by the certificate.
     * @return true if an RSA certificate was found in the specified keystore for the specified domain.
     * @throws KeyStoreException
     */
    public static boolean isRSACertificate(CertificateStore storeConfig, String domain) throws KeyStoreException {
        return isCertificate(storeConfig, domain, "RSA");
    }

    /**
     * Returns true if an DSA certificate was found in the specified keystore for the specified domain.
     *
     * @param storeConfig the store to use for searching the certificate.
     * @param domain domain of the server signed by the certificate.
     * @return true if an DSA certificate was found in the specified keystore for the specified domain.
     * @throws KeyStoreException
     */
    public static boolean isDSACertificate(CertificateStore storeConfig, String domain) throws KeyStoreException {
        return isCertificate( storeConfig, domain, "DSA" );
    }

    /**
     * Returns true if the specified certificate is using the DSA algorithm. The DSA algorithm is not
     * good for encryption but only for authentication. On the other hand, the RSA algorithm is good
     * for encryption and authentication.
     *
     * @param certificate the certificate to analyze.
     * @return true if the specified certificate is using the DSA algorithm.
     * @throws KeyStoreException
     */
    public static boolean isDSACertificate(X509Certificate certificate) throws KeyStoreException {
        return certificate.getPublicKey().getAlgorithm().equals( "DSA" );
    }

    /**
     * Returns true if a certificate with the specified configuration was found in a certificate store.
     *
     * @param storeConfig the store to use for searching the certificate.
     * @param domain the domain present in the subjectAltName or "*" if anything is accepted.
     * @param algorithm the DSA or RSA algorithm used by the certificate.
     * @return true if a certificate with the specified configuration was found in the key store.
     * @throws KeyStoreException
     */
    private static boolean isCertificate(CertificateStore storeConfig, String domain, String algorithm) throws KeyStoreException {
    	for (Enumeration<String> aliases = storeConfig.getStore().aliases(); aliases.hasMoreElements();) {
            X509Certificate certificate = (X509Certificate) storeConfig.getStore().getCertificate(aliases.nextElement());

            if ( !certificate.getPublicKey().getAlgorithm().equalsIgnoreCase( algorithm ) ) {
                continue;
            }

            if ("*".equals(domain)) {
                // Any domain certified by the certificate is accepted
                return true;
            }
            else {
                // Only accept certified domains that match the specified domain
                // TODO check that domain=foo.bar does not match identitiy "a.longerfoo.bar"
                for (String identity : getServerIdentities( certificate ) ) {
                    if (identity.endsWith(domain) ) {
                        return true;
                    }
                }
            }
        }

    	return false;
    }

    /**
     * Returns true if the specified certificate is a self-signed certificate.
     *
     * @param keyStore key store that holds the certificate to verify.
     * @param alias alias of the certificate in the key store.
     * @return true if the specified certificate is a self-signed certificate.
     * @throws KeyStoreException if an error happens while usign the keystore
     */
    public static boolean isSelfSignedCertificate(KeyStore keyStore, String alias) throws KeyStoreException {
        // Get certificate chain
        java.security.cert.Certificate[] certificateChain = keyStore.getCertificateChain( alias );
        // Verify that the chain is empty or was signed by himself
        return certificateChain == null || certificateChain.length == 1;
    }

    /**
     * Returns true if the specified certificate is a self-signed certificate. If the certificate
     * was not found in the store then a KeyStoreException is returned.
     *
     * @param keyStore key store that holds the certificate to verify.
     * @param certificate the certificate in the key store.
     * @return true if the specified certificate is a self-signed certificate.
     * @throws KeyStoreException if an error happens while usign the keystore
     */
    public static boolean isSelfSignedCertificate(KeyStore keyStore, X509Certificate certificate) throws KeyStoreException {
        String alias = keyStore.getCertificateAlias( certificate );
        if (alias == null) {
            throw new KeyStoreException("Certificate not found in store: " + certificate);
        }
        return isSelfSignedCertificate(keyStore, alias);
    }

    /**
     * Returns true if the specified certificate is ready to be signed by a Certificate Authority. Self-signed
     * certificates need to get their issuer information entered to be able to generate a Certificate
     * Signing Request (CSR).
     *
     * @param keyStore key store that holds the certificate to verify.
     * @param alias alias of the certificate in the key store.
     * @return true if the specified certificate is ready to be signed by a Certificate Authority.
     * @throws KeyStoreException if an error happens while usign the keystore
     */
    public static boolean isSigningRequestPending(KeyStore keyStore, String alias) throws KeyStoreException {
        // Verify that this is a self-signed certificate
        if (!isSelfSignedCertificate(keyStore, alias)) {
            return false;
        }
        // Verify that the issuer information has been entered
        X509Certificate certificate = (X509Certificate) keyStore.getCertificate(alias);
        Matcher matcher = valuesPattern.matcher( certificate.getIssuerDN().toString() );
        return matcher.find() && matcher.find();
    }

    /**
     * Creates and returns the content of a new singing request for the specified certificate. Signing
     * requests are required by Certificate Authorities as part of their signing process. The signing request
     * contains information about the certificate issuer, subject DN, subject alternative names and public key.
     * Private keys are not included. After the Certificate Authority verified and signed the certificate a new
     * certificate is going to be returned. Use {@link #installReply(java.security.KeyStore, java.security.KeyStore, String, String, java.io.InputStream)}
     * to import the CA reply.
     *
     * @param cert the certificate to create a signing request.
     * @param privKey the private key of the certificate.
     * @return the content of a new singing request for the specified certificate.
     */
    public static String createSigningRequest(X509Certificate cert, PrivateKey privKey) throws InvalidKeyException, NoSuchAlgorithmException, NoSuchProviderException, SignatureException, IOException
    {
        StringBuilder sb = new StringBuilder();

        String subject = cert.getSubjectDN().getName();
        X509Name xname = new X509Name(subject);

        PublicKey pubKey = cert.getPublicKey();

        String signatureAlgorithm = "DSA".equals(pubKey.getAlgorithm()) ? "SHA1withDSA" : "SHA1WITHRSAENCRYPTION";

        PKCS10CertificationRequest csr =
                new PKCS10CertificationRequest(signatureAlgorithm, xname, pubKey, null, privKey);

        ByteArrayOutputStream baos = new ByteArrayOutputStream();
        DEROutputStream deros = new DEROutputStream(baos);
        deros.writeObject(csr.toASN1Primitive());
        String sTmp = new String(org.bouncycastle.util.encoders.Base64.encode(baos.toByteArray()));

        // Header
        sb.append("-----BEGIN NEW CERTIFICATE REQUEST-----\n");

        // Add signing request content (base 64 encoded)
        for (int iCnt = 0; iCnt < sTmp.length(); iCnt += CERT_REQ_LINE_LENGTH) {
            int iLineLength;

            if ((iCnt + CERT_REQ_LINE_LENGTH) > sTmp.length()) {
                iLineLength = sTmp.length() - iCnt;
            } else {
                iLineLength = CERT_REQ_LINE_LENGTH;
            }

            sb.append(sTmp.substring(iCnt, iCnt + iLineLength)).append("\n");
        }

        // Footer
        sb.append("-----END NEW CERTIFICATE REQUEST-----\n");
        return sb.toString();
    }

    /**
     * Installs the Certificate Authority reply returned as part of the signing request. The certificate
     * being signed will get its certificate chain updated with the imported certificate(s). An exception
     * will be thrown if the replied certificate does not match a local certificate or if the signing
     * authority is not known by the server (i.e. keystore and truststore files)
     *
     * The identity of the entity that has signed the reply is verified against the provided trust store.
     *
     * The
     *
     * @param keyStore    key store where the certificate is stored.
     * @param trustStore  key store where ca certificates are stored.
     * @param keyPassword password of the keystore.
     * @param alias the alias of the existing certificate being signed.
     * @param inputStream the stream containing the CA reply.
     * @return true if the CA reply was successfully processed.
     * @throws Exception
     */
    public static boolean installReply(KeyStore keyStore, KeyStore trustStore, String keyPassword, String alias, InputStream inputStream) throws Exception {

        // Check that there is a certificate for the specified alias
        X509Certificate certificate = (X509Certificate) keyStore.getCertificate( alias );
        if (certificate == null) {
            Log.warn("Certificate not found for alias: " + alias);
            return false;
        }
        // Retrieve the private key of the stored certificate
        PrivateKey privKey = (PrivateKey) keyStore.getKey(alias, keyPassword.toCharArray());
        // Load certificates found in the PEM input stream
        Collection<X509Certificate> certs = parseCertificates( inputStream );
        if (certs.isEmpty()) {
            throw new Exception("Reply has no certificates");
        }
        List<X509Certificate> newCerts;
        if (certs.size() == 1) {
            // Reply has only one certificate
            newCerts = establishCertChain(keyStore, trustStore, null, certs.iterator().next());
        } else {
            // Reply has a chain of certificates
            newCerts = validateReply(keyStore, trustStore, alias, null, certs);
        }
        if (newCerts == null)
        {
            return false;
        }
        keyStore.setKeyEntry(alias, privKey, keyPassword.toCharArray(), newCerts.toArray(new X509Certificate[newCerts.size()]));

        // Notify listeners that a new certificate has been created
        for (CertificateEventListener listener : listeners) {
            try {
                listener.certificateSigned( keyStore, alias, newCerts );
            }
            catch (Exception e) {
                Log.error(e.getMessage(), e);
            }
        }

        return true;
    }


    /**
     * Imports a new signed certificate and its private key into the keystore. The certificate input
     * stream may contain the signed certificate as well as its CA chain.
     *
     * @param keyStore    key store where the certificate will be stored.
     * @param trustStore  key store where ca certificates are stored.
     * @param keyPassword password of the keystore.
     * @param alias the alias of the the new signed certificate.
     * @param pkInputStream the stream containing the private key.
     * @param passPhrase is the password phrased used when creating the private key.
     * @param inputStream the stream containing the signed certificate.
     * @return true if the certificate was successfully imported.
     * @throws Exception if no certificates were found in the inputStream.
     */
    public static boolean installCert(KeyStore keyStore, KeyStore trustStore, String keyPassword, String alias,
                                      InputStream pkInputStream, final String passPhrase, InputStream inputStream) throws Exception {
        // Check that there is a certificate for the specified alias
        X509Certificate certificate = (X509Certificate) keyStore.getCertificate(alias);
        if (certificate != null) {
            Log.warn("Certificate already exists for alias: " + alias);
            return false;
        }

        PrivateKey privKey = parsePrivateKey( pkInputStream, passPhrase );
        Collection<X509Certificate> certs = parseCertificates( inputStream );
        if (certs.isEmpty()) {
            throw new Exception("No certificates were found");
        }
        List<X509Certificate> newCerts;
        if (certs.size() == 1)
        {
            // Reply has only one certificate
            newCerts = establishCertChain(keyStore, trustStore, certificate, certs.iterator().next() );
        }
        else
        {
            // Reply has a chain of certificates
            newCerts = validateReply(keyStore, trustStore, alias, certificate, certs);
        }

        if (newCerts == null)
        {
            return false;
        }
        keyStore.setKeyEntry( alias, privKey, keyPassword.toCharArray(), newCerts.toArray( new X509Certificate[ newCerts.size() ] ) );

        // Notify listeners that a new certificate has been created (and signed)
        for (CertificateEventListener listener : listeners) {
            try {
                listener.certificateCreated( keyStore, alias, newCerts.get( 0 ) );
                if (newCerts.size() > 1) {
                    listener.certificateSigned(keyStore, alias, newCerts);
                }
            }
            catch (Exception e) {
                Log.error(e.getMessage(), e);
            }
        }

        return true;
    }

    /**
     * @deprecated Use {@link #parsePrivateKey(String, String)} instead.
     */
    @Deprecated
    public static PrivateKey parsePrivateKey( InputStream pemRepresentation, String passPhrase ) throws IOException
    {
        // see http://stackoverflow.com/questions/309424/read-convert-an-inputstream-to-a-string
        final java.util.Scanner s = new java.util.Scanner( pemRepresentation ).useDelimiter("\\A");
        return parsePrivateKey( s.hasNext() ? s.next() : "", passPhrase );
    }

    /**
     * Parses a PrivateKey instance from a PEM representation.
     *
     * When the provided key is encrypted, the provided pass phrase is applied.
     *
     * @param pemRepresentation a PEM representation of a private key (cannot be null or empty)
     * @param passPhrase optional pass phrase (must be present if the private key is encrypted).
     * @return a PrivateKey instance (never null)
     */
    public static PrivateKey parsePrivateKey( String pemRepresentation, String passPhrase ) throws IOException
    {
        if ( pemRepresentation == null || pemRepresentation.trim().isEmpty() ) {
            throw new IllegalArgumentException( "Argument 'pemRepresentation' cannot be null or an empty String.");
        }
        if ( passPhrase == null ) {
            passPhrase = "";
        }
        try ( Reader reader = new StringReader( pemRepresentation.trim() ))
        {
            final Object object = new PEMParser( reader ).readObject();
            final JcaPEMKeyConverter converter = new JcaPEMKeyConverter().setProvider( "BC" );

            final KeyPair kp;

            if ( object instanceof PEMEncryptedKeyPair )
            {
                // Encrypted key - we will use provided password
                final PEMDecryptorProvider decProv = new JcePEMDecryptorProviderBuilder().build( passPhrase.toCharArray() );
                kp = converter.getKeyPair( ( (PEMEncryptedKeyPair) object ).decryptKeyPair( decProv ) );
            }
            else if ( object instanceof PKCS8EncryptedPrivateKeyInfo )
            {
                // Encrypted key - we will use provided password
                try
                {
                    final PKCS8EncryptedPrivateKeyInfo encryptedInfo = (PKCS8EncryptedPrivateKeyInfo) object;
                    final InputDecryptorProvider provider = new JceOpenSSLPKCS8DecryptorProviderBuilder().build( passPhrase.toCharArray() );
                    final PrivateKeyInfo privateKeyInfo = encryptedInfo.decryptPrivateKeyInfo( provider );
                    return converter.getPrivateKey( privateKeyInfo );
                }
                catch ( PKCSException | OperatorCreationException e )
                {
                    throw new IOException( "Unable to decrypt private key.", e );
                }
            }
            else if ( object instanceof PrivateKeyInfo )
            {
                return converter.getPrivateKey( (PrivateKeyInfo) object );
            }
            else
            {
                // Unencrypted key - no password needed
                kp = converter.getKeyPair( (PEMKeyPair) object );
            }
            return kp.getPrivate();
        }
    }

    /**
     * @deprecated Use {@link #parseCertificates(String)} instead.
     */
    @Deprecated
    public static Collection<X509Certificate> parseCertificates( InputStream pemRepresentation ) throws IOException, CertificateException
    {
        // see http://stackoverflow.com/questions/309424/read-convert-an-inputstream-to-a-string
        final java.util.Scanner s = new java.util.Scanner( pemRepresentation ).useDelimiter("\\A");
        return parseCertificates( s.hasNext() ? s.next() : "" );
    }

    /**
     * Parses a certificate chain from a PEM representation.
     *
     * @param pemRepresentation a PEM representation of a certificate or certificate chain (cannot be null or empty)
     * @return A collection of certificates (possibly empty, but never null).
     */
    public static Collection<X509Certificate> parseCertificates( String pemRepresentation ) throws IOException, CertificateException
    {
        if ( pemRepresentation == null || pemRepresentation.trim().isEmpty() ) {
            throw new IllegalArgumentException( "Argument 'pemRepresentation' cannot be null or an empty String.");
        }

        final Collection<X509Certificate> certificates;
        try ( InputStream inputStream = new ByteArrayInputStream( pemRepresentation.trim().getBytes() ) )
        {
            final CertificateFactory certificateFactory = CertificateFactory.getInstance( "X509" );
            return (Collection<X509Certificate>) certificateFactory.generateCertificates( inputStream );
        }
    }

    /**
     * Registers a listener to receive events.
     *
     * @param listener the listener.
     */
    public static void addListener(CertificateEventListener listener) {
        if (listener == null) {
            throw new NullPointerException();
        }
        listeners.add( listener );
    }

    /**
     * Unregisters a listener to receive events.
     *
     * @param listener the listener.
     */
    public static void removeListener(CertificateEventListener listener) {
        listeners.remove( listener );
    }

    private static List<X509Certificate> establishCertChain(KeyStore keyStore, KeyStore trustStore,
                                                                  X509Certificate certificate,
                                                                  X509Certificate certReply)
            throws Exception {
        if (certificate != null) {
            PublicKey publickey = certificate.getPublicKey();
            PublicKey publickey1 = certReply.getPublicKey();
            if (!publickey.equals(publickey1)) {
                throw new Exception("Public keys in reply and keystore don't match");
            }
            if (certReply.equals(certificate)) {
                throw new Exception("Certificate reply and certificate in keystore are identical");
            }
        }
        Map<Principal, List<X509Certificate>> knownCerts = new Hashtable<>();

        // TODO Figure out why we add keystore issuers. This implies that we always trust the issuer of our identitity (which probably is right, but shouldn't be required)
        if (keyStore.size() > 0) {
            knownCerts.putAll(getCertsByIssuer(keyStore));
        }
        if (trustStore.size() > 0) {
            knownCerts.putAll(getCertsByIssuer(trustStore));
        }
        LinkedList<X509Certificate> answer = new LinkedList<>();
        if (buildChain(certReply, answer, knownCerts)) {
            return answer;
        } else {
            throw new Exception("Failed to establish chain from reply");
        }
    }


    /**
     * Builds the certificate chain of the specified certificate based on the known list of certificates
     * that were issued by their respective Principals. Returns true if the entire chain of all certificates
     * was successfully built.
     *
     * @param certificate certificate to build its chain.
     * @param answer      the certificate chain for the corresponding certificate.
     * @param knownCerts  list of known certificates grouped by their issues (i.e. Principals).
     * @return true if the entire chain of all certificates was successfully built.
     */
    private static boolean buildChain(X509Certificate certificate, LinkedList<X509Certificate> answer,
                                      Map<Principal, List<X509Certificate>> knownCerts) {
        Principal subject = certificate.getSubjectDN();
        Principal issuer = certificate.getIssuerDN();
        // Check if the certificate is a root certificate (i.e. was issued by the same Principal that
        // is present in the subject)
        if (subject.equals(issuer)) {
            answer.addFirst(certificate);
            return true;
        }
        // Get the list of known certificates of the certificate's issuer
        List<X509Certificate> issuerCerts = knownCerts.get(issuer);
        if (issuerCerts == null || issuerCerts.isEmpty()) {
            // No certificates were found so building of chain failed
            return false;
        }
        for (X509Certificate issuerCert : issuerCerts) {
            PublicKey publickey = issuerCert.getPublicKey();
            try {
                // Verify the certificate with the specified public key
                certificate.verify(publickey);
                // Certificate was verified successfully so build chain of issuer's certificate
                if (!buildChain(issuerCert, answer, knownCerts)) {
                    return false;
                }
            }
            catch (Exception exception) {
                // Failed to verify certificate
                return false;
            }
        }
        answer.addFirst( certificate );
        return true;
    }

    /**
     * Returns a Map where the key holds the certificate issuers and values the certificates of each issuer.
     *
     * @param ks the keystore to get its certs per issuer.
     * @return a map with the certificates per issuer.
     * @throws Exception
     */
    private static Map<Principal, List<X509Certificate>> getCertsByIssuer(KeyStore ks)
            throws Exception {
        Map<Principal, List<X509Certificate>> answer = new HashMap<>();
        Enumeration<String> aliases = ks.aliases();
        while (aliases.hasMoreElements()) {
            String alias = aliases.nextElement();
            X509Certificate cert = (X509Certificate) ks.getCertificate(alias);
            if (cert != null) {
                Principal subjectDN = cert.getSubjectDN();
                List<X509Certificate> vec = answer.get(subjectDN);
                if (vec == null) {
                    vec = new ArrayList<>();
                    vec.add(cert);
                }
                else {
                    if (!vec.contains(cert)) {
                        vec.add(cert);
                    }
                }
                answer.put(subjectDN, vec);
            }
        }
        return answer;
    }

    /**
     * Orders certificates, starting from the entity to be validated and progressing back toward the CA root.
     *
     * This implementation matches "issuers" to "subjects" of certificates in such a way that "issuer" value of a
     * certificate matches the "subject" value of the next certificate.
     *
     * When certificates are provided that do not belong to the same chain, a CertificateException is thrown.
     *
     * @param certificates an unordered collection of certificates (cannot be null).
     * @return An ordered list of certificates (possibly empty, but never null).
     * @deprecated Moved to CertificateUtils
     */
    @Deprecated
    public static List<X509Certificate> order( Collection<X509Certificate> certificates ) throws CertificateException
    {
        return CertificateUtils.order( certificates );
    }

    /**
     * Validates chain in certification reply, and returns the ordered
     * elements of the chain (with user certificate first, and root
     * certificate last in the array).
     *
     * @param alias the alias name
     * @param userCert the user certificate of the alias
     * @param certs the chain provided in the reply
     */
    private static List<X509Certificate> validateReply(KeyStore keyStore, KeyStore trustStore, String alias,
                                                             X509Certificate userCert, Collection<X509Certificate> certs)
            throws Exception {
        List<X509Certificate> replyCerts = new ArrayList<>(certs);
        // order the certs in the reply (bottom-up).
        int i;
        X509Certificate tmpCert;
        if (userCert != null) {
            PublicKey userPubKey = userCert.getPublicKey();
            for (i = 0; i < replyCerts.size(); i++) {
                if (userPubKey.equals(replyCerts.get(i).getPublicKey())) {
                    break;
                }
            }
            if (i == replyCerts.size()) {
                throw new Exception(
                        "Certificate reply does not contain public key for <alias>: " + alias);
            }

            tmpCert = replyCerts.get(0);
            replyCerts.set(0, replyCerts.get(i));
            replyCerts.set(i, tmpCert);
        }

        Principal issuer = replyCerts.get(0).getIssuerDN();

        for (i = 1; i < replyCerts.size() - 1; i++) {
            // find a cert in the reply whose "subject" is the same as the
            // given "issuer"
            int j;
            for (j = i; j < replyCerts.size(); j++) {
                Principal subject = replyCerts.get(j).getSubjectDN();
                if (subject.equals(issuer)) {
                    tmpCert = replyCerts.get(i);
                    replyCerts.set(i, replyCerts.get(j));
                    replyCerts.set(j, tmpCert);
                    issuer = replyCerts.get(i).getIssuerDN();
                    break;
                }
            }
            if (j == replyCerts.size()) {
                throw new Exception("Incomplete certificate chain in reply");
            }
        }

        // now verify each cert in the ordered chain
        for (i = 0; i < replyCerts.size() - 1; i++) {
            PublicKey pubKey = replyCerts.get(i + 1).getPublicKey();
            try {
                replyCerts.get(i).verify(pubKey);
            }
            catch (Exception e) {
                throw new Exception(
                        "Certificate chain in reply does not verify: " + e.getMessage());
            }
        }

        // do we trust the (root) cert at the top?
        X509Certificate topCert = replyCerts.get(replyCerts.size() - 1);
        boolean foundInKeyStore = keyStore.getCertificateAlias(topCert) != null;
        boolean foundInCAStore =  trustStore.getCertificateAlias(topCert) != null;
        if (!foundInKeyStore && !foundInCAStore) {
            boolean verified = false;
            X509Certificate rootCert = null;
            for (Enumeration<String> aliases = trustStore.aliases(); aliases.hasMoreElements();) {
                String name = aliases.nextElement();
                rootCert = (X509Certificate) trustStore.getCertificate(name);
                if (rootCert != null) {
                    try {
                        topCert.verify(rootCert.getPublicKey());
                        verified = true;
                        break;
                    }
                    catch (Exception e) {
                        // Ignore
                    }
                }
            }
            if (!verified) {
                return null;
            }
            else {
                // Check if the cert is a self-signed cert
                if (!topCert.getSubjectDN().equals(topCert.getIssuerDN())) {
                    // append the (self-signed) root CA cert to the chain
                    replyCerts.add(rootCert);
                }
            }
        }

        return replyCerts;
    }

    /**
     * Creates an X509 version3 certificate.
     *
     * @param kp           KeyPair that keeps the public and private keys for the new certificate.
     * @param months       time to live
     * @param issuerDN     Issuer string e.g "O=Grid,OU=OGSA,CN=ACME"
     * @param subjectDN    Subject string e.g "O=Grid,OU=OGSA,CN=John Doe"
     * @param domain       Domain of the server.
     * @param signAlgoritm Signature algorithm. This can be either a name or an OID.
     * @return X509 V3 Certificate
     * @throws GeneralSecurityException
     * @throws IOException
     */
    public static synchronized X509Certificate createX509V3Certificate(KeyPair kp, int months, String issuerDN,
                                                                        String subjectDN, String domain,
                                                                        String signAlgoritm)
            throws GeneralSecurityException, IOException {
        PublicKey pubKey = kp.getPublic();
        PrivateKey privKey = kp.getPrivate();

        byte[] serno = new byte[8];
        SecureRandom random = SecureRandom.getInstance("SHA1PRNG");
        random.setSeed((new Date().getTime()));
        random.nextBytes(serno);
        BigInteger serial = (new java.math.BigInteger(serno)).abs();

        X509V3CertificateGenerator certGenerator = new X509V3CertificateGenerator();
        certGenerator.reset();

        certGenerator.setSerialNumber(serial);
        certGenerator.setIssuerDN(new X509Name(issuerDN));
        certGenerator.setNotBefore(new Date(System.currentTimeMillis()));
        certGenerator.setNotAfter(
                new Date(System.currentTimeMillis() + months * (1000L * 60 * 60 * 24 * 30)));
        certGenerator.setSubjectDN(new X509Name(subjectDN));
        certGenerator.setPublicKey(pubKey);
        certGenerator.setSignatureAlgorithm(signAlgoritm);

        // Generate the subject alternative name
        boolean critical = subjectDN == null || "".equals(subjectDN.trim());
        ASN1Sequence othernameSequence = new DERSequence(new ASN1Encodable[]{
                new DERObjectIdentifier("1.3.6.1.5.5.7.8.5"), new DERTaggedObject(true, 0, new DERUTF8String(domain))});
        GeneralName othernameGN = new GeneralName(GeneralName.otherName, othernameSequence);
        GeneralNames subjectAltNames = new GeneralNames(new GeneralName[]{othernameGN});
        // Add subject alternative name extension
        certGenerator.addExtension(X509Extensions.SubjectAlternativeName, critical, subjectAltNames);

        X509Certificate cert =
                certGenerator.generateX509Certificate(privKey, "BC", new SecureRandom());
        cert.checkValidity(new Date());
        cert.verify(pubKey);

        return cert;
    }
}<|MERGE_RESOLUTION|>--- conflicted
+++ resolved
@@ -67,13 +67,9 @@
 import org.bouncycastle.pkcs.PKCS8EncryptedPrivateKeyInfo;
 import org.bouncycastle.pkcs.PKCSException;
 import org.bouncycastle.x509.X509V3CertificateGenerator;
-<<<<<<< HEAD
 import org.jivesoftware.openfire.keystore.CertificateStore;
 import org.jivesoftware.openfire.keystore.CertificateStoreConfigException;
 import org.jivesoftware.openfire.keystore.CertificateUtils;
-=======
-import org.jivesoftware.openfire.keystore.CertificateStoreConfig;
->>>>>>> 1ca70b61
 import org.jivesoftware.util.cert.CertificateIdentityMapping;
 import org.jivesoftware.util.cert.CNCertificateIdentityMapping;
 import org.jivesoftware.util.cert.SANCertificateIdentityMapping;
@@ -155,36 +151,6 @@
     }
 
     /**
-<<<<<<< HEAD
-     * @Deprecated Use {@link CertificateStore#delete(String)} instead.
-     */
-    @Deprecated
-    public static void deleteCertificate(CertificateStore storeConfig, String alias) throws GeneralSecurityException, IOException, CertificateStoreConfigException
-    {
-        final KeyStore store = storeConfig.getStore();
-        if (!store.containsAlias( alias ) )
-        {
-            Log.info( "Unable to delete certificate for alias '"+alias+"' from store, as the store does not contain a certificate for that alias." );
-            return;
-        }
-
-        storeConfig.getStore().deleteEntry( alias );
-        storeConfig.persist();
-
-        // Notify listeners that a new certificate has been removed.
-        for (CertificateEventListener listener : listeners) {
-            try {
-                listener.certificateDeleted(store, alias);
-            }
-            catch (Exception e) {
-                Log.warn( "An exception occurred while notifying CertificateEventListener " + listener, e );
-            }
-        }
-    }
-
-    /**
-=======
->>>>>>> 1ca70b61
      * Decide whether or not to trust the given supplied certificate chain, returning the
      * End Entity Certificate in this case where it can, and null otherwise.
      * A self-signed certificate will, for example, return null.
@@ -393,7 +359,7 @@
      * @return true if a certificate with the specified configuration was found in the key store.
      * @throws KeyStoreException
      */
-    private static boolean isCertificate(CertificateStore storeConfig, String domain, String algorithm) throws KeyStoreException {
+    private static boolean isCertificate(CertificateStoreConfig storeConfig, String domain, String algorithm) throws KeyStoreException {
     	for (Enumeration<String> aliases = storeConfig.getStore().aliases(); aliases.hasMoreElements();) {
             X509Certificate certificate = (X509Certificate) storeConfig.getStore().getCertificate(aliases.nextElement());
 
