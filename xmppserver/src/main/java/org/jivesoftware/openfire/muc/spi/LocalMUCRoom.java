--- conflicted
+++ resolved
@@ -556,11 +556,7 @@
                 throw new UnauthorizedException();
             }
         }
-<<<<<<< HEAD
-        LocalMUCRole joinRole;
-=======
-        MUCRole joinRole = null;
->>>>>>> fdaf7b48
+        MUCRole joinRole;
         lock.writeLock().lock();
         boolean clientOnlyJoin = false;
         // A "client only join" here is one where the client is already joined, but has re-joined.
