--- conflicted
+++ resolved
@@ -42,11 +42,7 @@
  *
  * @author Gaston Dombiak
  */
-<<<<<<< HEAD
-public abstract class VirtualConnection implements Connection {
-=======
 public abstract class VirtualConnection implements Connection  {
->>>>>>> 8d8dd7f1
 
     private static final Logger Log = LoggerFactory.getLogger(VirtualConnection.class);
 
