<project xmlns="http://maven.apache.org/POM/4.0.0" xmlns:xsi="http://www.w3.org/2001/XMLSchema-instance"
         xsi:schemaLocation="http://maven.apache.org/POM/4.0.0 http://maven.apache.org/xsd/maven-4.0.0.xsd">
    <modelVersion>4.0.0</modelVersion>
    <groupId>org.igniterealtime.openfire</groupId>
    <version>4.2.0-SNAPSHOT</version>
    <artifactId>plugins</artifactId>
    <packaging>pom</packaging>
    <name>Openfire Plugins</name>

    <modules>
        <module>openfire-plugin-assembly-descriptor</module>
        <module>broadcast</module>
        <module>callbackOnOffline</module>
        <module>clientControl</module>
        <!-- Needs coherence.jar -->
        <!--<module>clustering</module>-->
        <module>contentFilter</module>
        <module>dbaccess</module>
        <module>emailListener</module>
        <module>emailOnAway</module>
        <module>fastpath</module>
        <module>gojara</module>
        <module>hazelcast</module>
        <!-- jnsapi not in Maven Central-->
        <!--<module>jingleNodes</module>-->
        <module>jmxweb</module>
        <module>justmarried</module>
        <!--<module>kraken</module>-->
        <module>loadStats</module>
        <module>monitoring</module>
        <module>motd</module>
        <module>mucservice</module>
        <module>nodejs</module>
        <module>packetFilter</module>
        <!--<module>rayo</module>-->
        <module>presence</module>
        <module>registration</module>
        <module>restAPI</module>
        <module>search</module>
        <!-- Missing dependencies -->
        <!--<module>sip</module>-->
        <!-- Missing dependencies: jstun-0.6.1.jar -->
        <!--<module>stunserver</module>-->
        <module>subscription</module>
        <module>userCreation</module>
        <module>userImportExport</module>
        <module>userservice</module>
        <module>websocket</module>
        <module>xmldebugger</module>
    </modules>

    <properties>
        <project.build.sourceEncoding>UTF-8</project.build.sourceEncoding>

        <!-- The name of the Openfire plugin (defaults to ${project.artifactId}. This value is somewhat particular:
           - * It is used as a Java package name (and thus, cannot contain characters like dashes and dots.
           - * It is also used as a file name for the resulting Openfire plugin.
           - * Finally, it is used to identify resources, such as i18n files.
           - Least issues will occur when this value is all lowercase, simple ASCII text.
           -->
        <plugin.name>${project.artifactId}</plugin.name>

        <!-- Versions -->
        <openfire.version>4.2.0-SNAPSHOT</openfire.version>
    </properties>

    <build>
        <plugins>
            <plugin>
                <groupId>org.apache.maven.plugins</groupId>
                <artifactId>maven-compiler-plugin</artifactId>
                <version>3.3</version>
                <configuration>
                    <source>1.7</source>
                    <target>1.7</target>
                </configuration>
            </plugin>
        </plugins>
        <pluginManagement>
            <plugins>
                <plugin>
                    <groupId>org.apache.maven.plugins</groupId>
                    <artifactId>maven-assembly-plugin</artifactId>
                    <version>2.6</version>
                    <dependencies>
                        <dependency>
                            <groupId>org.igniterealtime.openfire.plugins</groupId>
                            <artifactId>openfire-plugin-assembly-descriptor</artifactId>
                            <version>${openfire.version}</version>
                        </dependency>
                    </dependencies>
                    <executions>
                        <execution>
                            <id>make-assembly</id>
                            <phase>package</phase>
                            <goals>
                                <goal>single</goal>
                            </goals>
                            <configuration>
                                <appendAssemblyId>false</appendAssemblyId>
<<<<<<< HEAD
                                <finalName>${plugin.name}</finalName>
=======
                                <finalName>${project.artifactId}</finalName>
                                <attach>false</attach>
>>>>>>> 54687deb
                                <!-- This is where we use our shared assembly descriptor -->
                                <descriptorRefs>
                                    <descriptorRef>openfire-plugin-assembly</descriptorRef>
                                </descriptorRefs>
                            </configuration>
                        </execution>
                    </executions>
                </plugin>
                <!-- Compile the JSP pages -->
                <plugin>
                    <groupId>org.eclipse.jetty</groupId>
                    <artifactId>jetty-jspc-maven-plugin</artifactId>
                    <version>9.2.14.v20151106</version>
                    <configuration>
                        <webAppSourceDirectory>${project.build.sourceDirectory}/../web</webAppSourceDirectory>
                        <webXml>${project.build.sourceDirectory}/../web/WEB-INF/web.xml</webXml>
                    </configuration>
                    <executions>
                        <execution>
                            <id>jspc</id>
                            <goals>
                                <goal>jspc</goal>
                            </goals>
                            <configuration>
                                <jspc>
                                    <package>org.jivesoftware.openfire.plugin.${plugin.name}</package>
                                </jspc>
                            </configuration>
                        </execution>
                    </executions>
                    <dependencies>
                        <dependency>
                            <groupId>org.igniterealtime.openfire</groupId>
                            <artifactId>xmppserver</artifactId>
                            <version>${openfire.version}</version>
                        </dependency>
                        <dependency>
                            <groupId>org.igniterealtime.openfire</groupId>
                            <artifactId>webadmintld</artifactId>
                            <version>${openfire.version}</version>
                        </dependency>
                    </dependencies>
                </plugin>
            </plugins>
        </pluginManagement>
    </build>

    <dependencies>
        <dependency>
            <groupId>org.igniterealtime.openfire</groupId>
            <artifactId>xmppserver</artifactId>
            <version>${openfire.version}</version>
            <scope>provided</scope>
        </dependency>
    </dependencies>
</project><|MERGE_RESOLUTION|>--- conflicted
+++ resolved
@@ -98,12 +98,8 @@
                             </goals>
                             <configuration>
                                 <appendAssemblyId>false</appendAssemblyId>
-<<<<<<< HEAD
                                 <finalName>${plugin.name}</finalName>
-=======
-                                <finalName>${project.artifactId}</finalName>
                                 <attach>false</attach>
->>>>>>> 54687deb
                                 <!-- This is where we use our shared assembly descriptor -->
                                 <descriptorRefs>
                                     <descriptorRef>openfire-plugin-assembly</descriptorRef>
