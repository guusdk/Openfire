dist: trusty
sudo: false
language: java
addons:
  hostname: example.org
  hosts:
    - example.org
jdk:
- oraclejdk8
- openjdk11
cache:
  directories:
  - $HOME/.m2/repository/
before_install:
# Need newer python than provided by trusty
- sudo add-apt-repository -y ppa:deadsnakes/ppa
- sudo apt-get update
- sudo apt install python3.6
- curl https://bootstrap.pypa.io/get-pip.py | sudo python3.6
- git clone --depth 1 https://github.com/igniterealtime/ci-tooling.git target/ci-tooling
- cp target/ci-tooling/maven-settings-for-openfire-plugins.xml $HOME/.m2/settings.xml
before_script:
- gem install travis
script:
  - mvn verify -P ci
<<<<<<< HEAD
  - JAVAC_MAJOR_VERSION=$(javac -version | sed -E 's/javac ([[:digit:]]+).*/\1/')
  - if [[ ${JAVAC_MAJOR_VERSION} -gt 8 ]]; then ./runIntegrationTests -gl; fi
=======
# Disabled Smack Integration Tests until we can get them to run reliably again.
# - TERM="dumb" ./runIntegrationTests -gl
  - TERM="dumb" ./runAioxmppIntegrationTests -l
>>>>>>> b3fba47c
install: true
deploy:
  provider: script
  script: if [ "$TRAVIS_REPO_SLUG" = "igniterealtime/Openfire" ]; then mvn deploy --settings target/ci-tooling/maven-settings-for-openfire-plugins.xml -P ci; else echo "Skip deploy"; fi
  skip_cleanup: true
  on:
    repo: igniterealtime/Openfire
    all_branches: true
after_deploy:
- curl -LO https://raw.github.com/igniterealtime/ci-tooling/master/trigger-travis.sh
- chmod +x trigger-travis.sh
- DOWNSTREAM="bookmarks callbackOnOffline candy certificateManager clientControl contentFilter dbaccess emailListener emailOnAway externalservicediscovery fastpath gojara hazelcast httpFileUpload inverse jingleNodes jmxweb justmarried loadStats monitoring motd mucservice nodejs nonSaslAuthentication packetFilter presence registration restAPI search sip stunserver subscription tikitoken userCreation userImportExport userservice userStatus xmldebugger"
- for pluginname in $DOWNSTREAM; do sleep 1; ./trigger-travis.sh igniterealtime openfire-$pluginname-plugin $TRAVIS_ACCESS_TOKEN; done;
env:
  global:
  - secure: LNW7mcZ0HOXVXQ9r3h9CgMYVHqCleyC8Mbffl6iDOi3Z/McJUqjvAsop16RRPhgBiVePt1Y9pqZnWjm4jBHacttsH8m5p22T/XMW3T3/J1ovJUK5L/hvhXpVMH8GXTp3dk+Wsylh/39cmgW59TRmkFUXM2FbDpyJdAJqNaSreW0=
  - secure: iUybxreNImeViBr3vofRatXhC7nYra5AyKVJTuJ1lQvljbFu+5WCXmZbPpPK4bxANCyaQC5Ny+QtqZrCgrD392CXKCk9K24kbQGLLX1jCcApF4EY3l/5LQwjMgCLgmqynkzmZC6AzYm+/ESXmrZcsnxa5g7FCFd6wvVAV+Y/K/M=<|MERGE_RESOLUTION|>--- conflicted
+++ resolved
@@ -23,14 +23,9 @@
 - gem install travis
 script:
   - mvn verify -P ci
-<<<<<<< HEAD
   - JAVAC_MAJOR_VERSION=$(javac -version | sed -E 's/javac ([[:digit:]]+).*/\1/')
   - if [[ ${JAVAC_MAJOR_VERSION} -gt 8 ]]; then ./runIntegrationTests -gl; fi
-=======
-# Disabled Smack Integration Tests until we can get them to run reliably again.
-# - TERM="dumb" ./runIntegrationTests -gl
   - TERM="dumb" ./runAioxmppIntegrationTests -l
->>>>>>> b3fba47c
 install: true
 deploy:
   provider: script
